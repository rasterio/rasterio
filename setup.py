#!/usr/bin/env python

# Two environmental variables influence this script.
#
# GDAL_CONFIG: the path to a gdal-config program that points to GDAL headers,
# libraries, and data files.
#
# PACKAGE_DATA: if defined, GDAL and PROJ4 data files will be copied into the
# source or binary distribution. This is essential when creating self-contained
# binary wheels.

import copy
import itertools
import logging
import os
import platform
import pprint
import re
import shutil
from subprocess import check_output
import sys

from setuptools import setup
from setuptools.extension import Extension

logging.basicConfig(stream=sys.stderr, level=logging.INFO)
log = logging.getLogger()


def copy_data_tree(datadir, destdir):
    try:
        shutil.rmtree(destdir)
    except OSError:
        pass
    shutil.copytree(datadir, destdir)


# python -W all setup.py ...
if "all" in sys.warnoptions:
    log.level = logging.DEBUG

# Parse the version from the rasterio module.
with open("rasterio/__init__.py") as f:
    for line in f:
        if line.find("__version__") >= 0:
            version = line.split("=")[1].strip()
            version = version.strip('"')
            version = version.strip("'")
            continue

with open("VERSION.txt", "w") as f:
    f.write(version)

# Use Cython if available.
try:
    from Cython.Build import cythonize
except ImportError:
    raise SystemExit(
        "ERROR: Cython.Build.cythonize not found. "
        "Cython is required to build rasterio.")

# By default we'll try to get options via gdal-config. On systems without,
# options will need to be set in setup.cfg or on the setup command line.
include_dirs = []
library_dirs = []
libraries = []
extra_link_args = []
gdal2plus = False
gdal_output = [None] * 4
gdalversion = None
gdal_major_version = 0
gdal_minor_version = 0
gdal_patch_version = 0

try:
    import numpy as np

    include_dirs.append(np.get_include())
except ImportError:
    raise SystemExit("ERROR: Numpy and its headers are required to run setup().")

if "clean" not in sys.argv:
    try:
        gdal_config = os.environ.get('GDAL_CONFIG', 'gdal-config')
        for i, flag in enumerate(("--cflags", "--libs", "--datadir", "--version")):
            gdal_output[i] = check_output([gdal_config, flag]).decode("utf-8").strip()

        for item in gdal_output[0].split():
            if item.startswith("-I"):
                include_dirs.extend(item[2:].split(":"))
        for item in gdal_output[1].split():
            if item.startswith("-L"):
                library_dirs.extend(item[2:].split(":"))
            elif item.startswith("-l"):
                libraries.append(item[2:])
            else:
                # e.g. -framework GDAL
                extra_link_args.append(item)
        # datadir, gdal_output[2] handled below

        gdalversion = gdal_output[3]
        if gdalversion:
            log.info("GDAL API version obtained from gdal-config: %s",
                     gdalversion)

    except Exception as e:
        if os.name == "nt":
            log.info("Building on Windows requires extra options to setup.py "
                     "to locate needed GDAL files. More information is available "
                     "in the README.")
        else:
            log.warning("Failed to get options via gdal-config: %s", str(e))

    # Get GDAL API version from environment variable.
    if 'GDAL_VERSION' in os.environ:
        gdalversion = os.environ['GDAL_VERSION']
        log.info("GDAL API version obtained from environment: %s", gdalversion)

    # Get GDAL API version from the command line if specified there.
    if '--gdalversion' in sys.argv:
        index = sys.argv.index('--gdalversion')
        sys.argv.pop(index)
        gdalversion = sys.argv.pop(index)
        log.info("GDAL API version obtained from command line option: %s",
                 gdalversion)

    if not gdalversion:
        raise SystemExit("ERROR: A GDAL API version must be specified. Provide a path "
                 "to gdal-config using a GDAL_CONFIG environment variable "
                 "or use a GDAL_VERSION environment variable.")

    gdal_major_version, gdal_minor_version, gdal_patch_version = map(
        int, re.findall("[0-9]+", gdalversion)[:3]
    )

    if (gdal_major_version, gdal_minor_version) < (3, 5):
        raise SystemExit("ERROR: GDAL >= 3.5 is required for rasterio. "
                 "Please upgrade GDAL.")

# Conditionally copy the GDAL data. To be used in conjunction with
# the bdist_wheel command to make self-contained binary wheels.
if os.environ.get('PACKAGE_DATA'):
    destdir = 'rasterio/gdal_data'
    if gdal_output[2]:
        log.info("Copying gdal data from %s" % gdal_output[2])
        copy_data_tree(gdal_output[2], destdir)
    else:
        # check to see if GDAL_DATA is defined
        gdal_data = os.environ.get('GDAL_DATA', None)
        if gdal_data:
            log.info("Copying gdal_data from %s" % gdal_data)
            copy_data_tree(gdal_data, destdir)

    # Conditionally copy PROJ DATA.
    projdatadir = os.environ.get('PROJ_DATA', os.environ.get('PROJ_LIB', '/usr/local/share/proj'))
    if os.path.exists(projdatadir):
        log.info("Copying proj_data from %s" % projdatadir)
        copy_data_tree(projdatadir, 'rasterio/proj_data')

compile_time_env = {
    "CTE_GDAL_MAJOR_VERSION": gdal_major_version,
    "CTE_GDAL_MINOR_VERSION": gdal_minor_version,
    "CTE_GDAL_PATCH_VERSION": gdal_patch_version,
}

ext_options = {
    'include_dirs': include_dirs,
    'library_dirs': library_dirs,
    'libraries': libraries,
    'extra_link_args': extra_link_args,
    'define_macros': [],
    'cython_compile_time_env': compile_time_env
}

if not os.name == "nt":
    # These options fail on Windows if using Visual Studio
    ext_options['extra_compile_args'] = ['-Wno-unused-parameter',
                                         '-Wno-unused-function']

# Copy extension options for cpp extension modules.
cpp_ext_options = copy.deepcopy(ext_options)

# Remove -std=c++11 from C extension options.
try:
    ext_options['extra_link_args'].remove('-std=c++11')
    ext_options['extra_compile_args'].remove('-std=c++11')
except Exception:
    pass

cpp11_flag = '-std=c++11'

# 'extra_compile_args' may not be defined
eca = cpp_ext_options.get('extra_compile_args', [])

if platform.system() == 'Darwin':

    if cpp11_flag not in eca:
        eca.append(cpp11_flag)

    eca += [cpp11_flag, '-mmacosx-version-min=10.9', '-stdlib=libc++']

# TODO: Windows

elif cpp11_flag not in eca:
    eca.append(cpp11_flag)

cpp_ext_options['extra_compile_args'] = eca

# Configure optional Cython coverage.
cythonize_options = {"language_level": sys.version_info[0], "compiler_directives": {"freethreading_compatible": True}}
if os.environ.get('CYTHON_COVERAGE'):
    cythonize_options['compiler_directives'].update(linetrace=True)
    cythonize_options['annotate'] = True
    ext_options['define_macros'].extend(
        [('CYTHON_TRACE', '1'), ('CYTHON_TRACE_NOGIL', '1')])

log.debug('ext_options:\n%s', pprint.pformat(ext_options))

ext_modules = None
if "clean" not in sys.argv:
    extensions = [
        Extension("rasterio._base", ["rasterio/_base.pyx"], **ext_options),
        Extension("rasterio._io", ["rasterio/_io.pyx"], **ext_options),
        Extension("rasterio._features", ["rasterio/_features.pyx"], **ext_options),
        Extension("rasterio._env", ["rasterio/_env.pyx"], **ext_options),
        Extension("rasterio._warp", ["rasterio/_warp.pyx"], **cpp_ext_options),
        Extension("rasterio._fill", ["rasterio/_fill.pyx"], **cpp_ext_options),
        Extension("rasterio._err", ["rasterio/_err.pyx"], **ext_options),
        Extension("rasterio._example", ["rasterio/_example.pyx"], **ext_options),
        Extension("rasterio._version", ["rasterio/_version.pyx"], **ext_options),
        Extension("rasterio.crs", ["rasterio/crs.pyx"], **ext_options),
        Extension("rasterio.shutil", ["rasterio/shutil.pyx"], **ext_options),
        Extension("rasterio._transform", ["rasterio/_transform.pyx"], **ext_options),
        Extension("rasterio._filepath", ["rasterio/_filepath.pyx"], **cpp_ext_options),
        Extension(
            "rasterio._vsiopener", ["rasterio/_vsiopener.pyx"], **ext_options
        ),
    ]
    ext_modules = cythonize(
        extensions, quiet=True, compile_time_env=compile_time_env, **cythonize_options
    )


with open("README.rst", encoding="utf-8") as f:
    readme = f.read()

# Runtime requirements.
inst_reqs = [
    "affine",
    "attrs",
    "certifi",
<<<<<<< HEAD
    # Avoid pallets/click>=8.2
    "click>=4.0,<8.2",
=======
    # Avoid pallets/click#2939.
    "click>=4.0,!=8.2.*",
>>>>>>> 87b31866
    "cligj>=0.5",
    "importlib-metadata ; python_version < '3.10'",
    "numpy>=1.24",
    "click-plugins",
    "pyparsing",
]

extra_reqs = {
    "docs": [
        "ghp-import",
        "numpydoc",
        "sphinx",
        "sphinx-click",
        "sphinx-rtd-theme",
    ],
    "ipython": ["ipython>=2.0"],
    "plot": ["matplotlib"],
    "s3": ["boto3>=1.2.4"],
    "test": [
        "boto3>=1.2.4",
        "fsspec",
        "hypothesis",
        "packaging",
        "pytest-cov>=2.2.0",
        "pytest>=2.8.2",
        "shapely",
    ],
}

# Add all extra requirements
extra_reqs["all"] = list(set(itertools.chain(*extra_reqs.values())))

setup_args = dict(
    name="rasterio",
    version=version,
    description="Fast and direct raster I/O for use with Numpy and SciPy",
    long_description=readme,
    classifiers=[
        "Development Status :: 5 - Production/Stable",
        "Intended Audience :: Developers",
        "Intended Audience :: Information Technology",
        "Intended Audience :: Science/Research",
        "License :: OSI Approved :: BSD License",
        "Programming Language :: C",
        "Programming Language :: Cython",
        "Programming Language :: Python :: 3.9",
        "Programming Language :: Python :: 3.10",
        "Programming Language :: Python :: 3.11",
        "Programming Language :: Python :: 3.12",
        "Programming Language :: Python :: 3.13",
        "Programming Language :: Python :: 3.14",
        "Programming Language :: Python :: 3",
        "Topic :: Multimedia :: Graphics :: Graphics Conversion",
        "Topic :: Scientific/Engineering :: GIS",
    ],
    keywords="raster gdal",
    author="Sean Gillies",
    author_email="sean@mapbox.com",
    url="https://github.com/rasterio/rasterio",
    license="BSD",
    package_dir={"": "."},
    packages=["rasterio", "rasterio._vendor", "rasterio.rio"],
    include_package_data=True,
    ext_modules=ext_modules,
    zip_safe=False,
    install_requires=inst_reqs,
    extras_require=extra_reqs,
    python_requires=">=3.9",
)

if os.environ.get('PACKAGE_DATA'):
    setup_args['package_data'] = {'rasterio': ['gdal_data/*', 'proj_data/*']}

setup(**setup_args)<|MERGE_RESOLUTION|>--- conflicted
+++ resolved
@@ -249,13 +249,8 @@
     "affine",
     "attrs",
     "certifi",
-<<<<<<< HEAD
-    # Avoid pallets/click>=8.2
-    "click>=4.0,<8.2",
-=======
     # Avoid pallets/click#2939.
     "click>=4.0,!=8.2.*",
->>>>>>> 87b31866
     "cligj>=0.5",
     "importlib-metadata ; python_version < '3.10'",
     "numpy>=1.24",
