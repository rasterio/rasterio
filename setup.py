--- conflicted
+++ resolved
@@ -228,92 +228,7 @@
         extensions, quiet=True, compile_time_env=compile_time_env, **cythonize_options
     )
 
-<<<<<<< HEAD
 setup_args = {}
-=======
-
-with open("README.rst", encoding="utf-8") as f:
-    readme = f.read()
-
-# Runtime requirements.
-inst_reqs = [
-    "affine",
-    "attrs",
-    "certifi",
-    # Avoid pallets/click#2939.
-    "click>=4.0,!=8.2.*",
-    "cligj>=0.5",
-    "importlib-metadata ; python_version < '3.10'",
-    "numpy>=1.24",
-    "pyparsing",
-]
-
-extra_reqs = {
-    "docs": [
-        "ghp-import",
-        "numpydoc",
-        "sphinx",
-        "sphinx-click",
-        "sphinx-rtd-theme",
-    ],
-    "ipython": ["ipython>=2.0"],
-    "plot": ["matplotlib"],
-    "s3": ["boto3>=1.2.4"],
-    "test": [
-        "aiohttp",
-        "boto3>=1.2.4",
-        "fsspec",
-        "hypothesis",
-        "matplotlib",
-        "packaging",
-        "pytest-cov>=2.2.0",
-        "pytest>=2.8.2",
-        "requests",
-        "shapely",
-    ],
-}
-
-# Add all extra requirements
-extra_reqs["all"] = list(set(itertools.chain(*extra_reqs.values())))
-
-setup_args = dict(
-    name="rasterio",
-    version=version,
-    description="Fast and direct raster I/O for use with Numpy and SciPy",
-    long_description=readme,
-    classifiers=[
-        "Development Status :: 5 - Production/Stable",
-        "Intended Audience :: Developers",
-        "Intended Audience :: Information Technology",
-        "Intended Audience :: Science/Research",
-        "License :: OSI Approved :: BSD License",
-        "Programming Language :: C",
-        "Programming Language :: Cython",
-        "Programming Language :: Python :: 3.10",
-        "Programming Language :: Python :: 3.11",
-        "Programming Language :: Python :: 3.12",
-        "Programming Language :: Python :: 3.13",
-        "Programming Language :: Python :: 3.14",
-        "Programming Language :: Python :: 3",
-        "Topic :: Multimedia :: Graphics :: Graphics Conversion",
-        "Topic :: Scientific/Engineering :: GIS",
-    ],
-    keywords="raster gdal",
-    author="Sean Gillies",
-    author_email="sean@mapbox.com",
-    url="https://github.com/rasterio/rasterio",
-    license="BSD",
-    package_dir={"": "."},
-    packages=["rasterio", "rasterio._vendor", "rasterio.rio"],
-    include_package_data=True,
-    ext_modules=ext_modules,
-    zip_safe=False,
-    install_requires=inst_reqs,
-    extras_require=extra_reqs,
-    python_requires=">=3.10",
-)
-
->>>>>>> 51175d3e
 if os.environ.get('PACKAGE_DATA'):
     setup_args['package_data'] = {'rasterio': ['gdal_data/*', 'proj_data/*']}
 
