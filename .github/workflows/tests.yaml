--- conflicted
+++ resolved
@@ -97,25 +97,16 @@
     strategy:
       fail-fast: false
       matrix:
-<<<<<<< HEAD
-        python-version: ['3.9', '3.10', '3.11', '3.12', '3.13', '3.14']
+        python-version: ['3.10', '3.11', '3.12', '3.13', '3.14']
         gdal-version: ['3.12.0']
         include:
           - python-version: '3.14'
             gdal-version: 'latest'
-          - python-version: '3.9'
+          - python-version: '3.10'
             gdal-version: '3.12.0'
-          - python-version: '3.9'
+          - python-version: '3.10'
             gdal-version: '3.11.5'
-          - python-version: '3.9'
-=======
-        python-version: ['3.10', '3.11', '3.12', '3.13', '3.14']
-        gdal-version: ['3.11.5']
-        include:
-          - python-version: '3.14'
-            gdal-version: 'latest'
-          - python-version: '3.10'
->>>>>>> ce3b06ec
+          - python-version: '3.10'
             gdal-version: '3.10.3'
           - python-version: '3.10'
             gdal-version: '3.9.3'
