import logging
import os
import re
import sys
import numpy
import json
from affine import Affine

import rasterio
<<<<<<< HEAD
from rasterio.rio.mask import mask
from rasterio.rio.shapes import shapes
from rasterio.rio.rasterize import rasterize
=======
from rasterio.rio.main import main_group
>>>>>>> 3fc4e0e9


DEFAULT_SHAPE = (10, 10)

logging.basicConfig(stream=sys.stderr, level=logging.DEBUG)


def test_mask(runner, tmpdir, basic_feature, basic_image_2x2,
              pixelated_image_file):

    output = str(tmpdir.join('test.tif'))

    result = runner.invoke(
<<<<<<< HEAD
        mask,
        [pixelated_image_file, output, '--geojson-mask', '-'],
=======
        main_group,
        ['mask', pixelated_image_file, output, '--geojson-mask', '-'],
>>>>>>> 3fc4e0e9
        input=json.dumps(basic_feature)
    )

    assert result.exit_code == 0
    assert os.path.exists(output)

    with rasterio.open(output) as out:
        assert numpy.array_equal(
            basic_image_2x2,
            out.read(1, masked=True).filled(0)
        )


def test_mask_all_touched(runner, tmpdir, basic_feature, basic_image,
                          pixelated_image_file):

    output = str(tmpdir.join('test.tif'))

    result = runner.invoke(
<<<<<<< HEAD
        mask,
        [pixelated_image_file, output, '--all', '--geojson-mask', '-'],
=======
        main_group, [
            'mask', pixelated_image_file, output, '--all', '--geojson-mask',
            '-'],
>>>>>>> 3fc4e0e9
        input=json.dumps(basic_feature)
    )
    assert result.exit_code == 0
    assert os.path.exists(output)

    with rasterio.open(output) as out:
        assert numpy.array_equal(
            basic_image,
            out.read(1, masked=True).filled(0)
        )


def test_mask_invert(runner, tmpdir, basic_feature, pixelated_image,
                     pixelated_image_file):

    truth = pixelated_image
    truth[2:4, 2:4] = 0

    output = str(tmpdir.join('test.tif'))

    result = runner.invoke(
<<<<<<< HEAD
        mask,
        [pixelated_image_file, output, '--invert', '--geojson-mask', '-'],
        input=json.dumps(basic_feature)
    )
=======
        main_group, [
            'mask', pixelated_image_file, output, '--invert', '--geojson-mask',
            '-'],
        input=json.dumps(basic_feature))
>>>>>>> 3fc4e0e9
    assert result.exit_code == 0
    assert os.path.exists(output)

    with rasterio.open(output) as out:
        assert numpy.array_equal(
            truth,
            out.read(1, masked=True).filled(0))


def test_mask_featurecollection(runner, tmpdir, basic_featurecollection,
                                basic_image_2x2, pixelated_image_file):

    output = str(tmpdir.join('test.tif'))

    result = runner.invoke(
<<<<<<< HEAD
        mask,
        [pixelated_image_file, output, '--geojson-mask', '-'],
        input=json.dumps(basic_featurecollection)
    )
=======
        main_group,
        ['mask', pixelated_image_file, output, '--geojson-mask', '-'],
        input=json.dumps(basic_featurecollection))
>>>>>>> 3fc4e0e9
    assert result.exit_code == 0
    assert os.path.exists(output)

    with rasterio.open(output) as out:
        assert numpy.array_equal(
            basic_image_2x2,
            out.read(1, masked=True).filled(0))


def test_mask_out_of_bounds(runner, tmpdir, basic_feature,
                            pixelated_image_file):
    """
    A GeoJSON mask that is outside bounds of raster should result in a
    blank image.
    """

    coords = numpy.array(basic_feature['geometry']['coordinates']) - 10
    basic_feature['geometry']['coordinates'] = coords.tolist()

    output = str(tmpdir.join('test.tif'))

    result = runner.invoke(
<<<<<<< HEAD
        mask,
        [pixelated_image_file, output, '--geojson-mask', '-'],
        input=json.dumps(basic_feature)
    )
=======
        main_group,
        ['mask', pixelated_image_file, output, '--geojson-mask', '-'],
        input=json.dumps(basic_feature))
>>>>>>> 3fc4e0e9
    assert result.exit_code == 0
    assert 'outside bounds' in result.output
    assert os.path.exists(output)

    with rasterio.open(output) as out:
        assert not numpy.any(out.read(1, masked=True).filled(0))


def test_mask_no_geojson(runner, tmpdir, pixelated_image, pixelated_image_file):
    """ Mask without geojson input should simply return same raster as input """

    output = str(tmpdir.join('test.tif'))

<<<<<<< HEAD
    result = runner.invoke(mask, [pixelated_image_file, output])
=======
    result = runner.invoke(
        main_group,
        ['mask', pixelated_image_file, output])
>>>>>>> 3fc4e0e9
    assert result.exit_code == 0
    assert os.path.exists(output)

    with rasterio.open(output) as out:
        assert numpy.array_equal(
            pixelated_image,
            out.read(1, masked=True).filled(0))


def test_mask_invalid_geojson(runner, tmpdir, pixelated_image_file):
    """ Invalid GeoJSON should fail """

    output = str(tmpdir.join('test.tif'))

    # Using invalid JSON
    result = runner.invoke(
<<<<<<< HEAD
        mask,
        [pixelated_image_file, output, '--geojson-mask', '-'],
        input='{bogus: value}'
    )
=======
        main_group,
        ['mask', pixelated_image_file, output, '--geojson-mask', '-'],
        input='{bogus: value}')
>>>>>>> 3fc4e0e9
    assert result.exit_code == 2
    assert 'GeoJSON could not be read' in result.output

    # Using invalid GeoJSON
    result = runner.invoke(
<<<<<<< HEAD
        mask,
        [pixelated_image_file, output, '--geojson-mask', '-'],
        input='{"bogus": "value"}'
    )
=======
        main_group,
        ['mask', pixelated_image_file, output, '--geojson-mask', '-'],
        input='{"bogus": "value"}')
>>>>>>> 3fc4e0e9
    assert result.exit_code == 2
    assert 'Invalid GeoJSON' in result.output


def test_mask_crop(runner, tmpdir, basic_feature, pixelated_image):
    """
    In order to test --crop option, we need to use a transform more similar to
    a normal raster, with a negative y pixel size.
    """

    image = pixelated_image
    outfilename = str(tmpdir.join('pixelated_image.tif'))
    kwargs = {
        "crs": {'init': 'epsg:4326'},
        "transform": Affine(1, 0, 0, 0, -1, 0),
        "count": 1,
        "dtype": rasterio.uint8,
        "driver": "GTiff",
        "width": image.shape[1],
        "height": image.shape[0],
        "nodata": 255}
    with rasterio.drivers():
        with rasterio.open(outfilename, 'w', **kwargs) as out:
            out.write_band(1, image)

    output = str(tmpdir.join('test.tif'))

    truth = numpy.zeros((4, 3))
    truth[1:3, 0:2] = 1

    result = runner.invoke(
<<<<<<< HEAD
        mask,
        [outfilename, output, '--crop', '--geojson-mask', '-'],
        input=json.dumps(basic_feature)
    )
=======
        main_group,
        ['mask', outfilename, output, '--crop', '--geojson-mask', '-'],
        input=json.dumps(basic_feature))
>>>>>>> 3fc4e0e9

    assert result.exit_code == 0
    assert os.path.exists(output)
    with rasterio.open(output) as out:
        assert numpy.array_equal(
            truth,
            out.read(1, masked=True).filled(0))


def test_mask_crop_inverted_y(runner, tmpdir, basic_feature, pixelated_image_file):
    """
    --crop option should also work if raster has a positive y pixel size
    (e.g., Affine.identity() ).
    """

    output = str(tmpdir.join('test.tif'))

    truth = numpy.zeros((4, 3))
    truth[1:3, 0:2] = 1

    result = runner.invoke(
<<<<<<< HEAD
        mask,
        [pixelated_image_file, output, '--crop', '--geojson-mask', '-'],
        input=json.dumps(basic_feature)
    )
=======
        main_group, [
            'mask', pixelated_image_file, output, '--crop',
            '--geojson-mask', '-'],
        input=json.dumps(basic_feature))
>>>>>>> 3fc4e0e9

    assert result.exit_code == 0
    assert os.path.exists(output)
    with rasterio.open(output) as out:
        assert numpy.array_equal(
            truth,
            out.read(1, masked=True).filled(0))


def test_mask_crop_out_of_bounds(runner, tmpdir, basic_feature,
                                 pixelated_image_file):
    """
    A GeoJSON mask that is outside bounds of raster should fail with
    --crop option.
    """

    coords = numpy.array(basic_feature['geometry']['coordinates']) - 10
    basic_feature['geometry']['coordinates'] = coords.tolist()

    output = str(tmpdir.join('test.tif'))

    result = runner.invoke(
<<<<<<< HEAD
        mask,
        [pixelated_image_file, output, '--crop', '--geojson-mask', '-'],
        input=json.dumps(basic_feature)
    )
=======
        main_group, [
            'mask', pixelated_image_file, output, '--crop',
            '--geojson-mask', '-'],
        input=json.dumps(basic_feature))
>>>>>>> 3fc4e0e9
    assert result.exit_code == 2
    assert 'not allowed' in result.output


def test_mask_crop_and_invert(runner, tmpdir, basic_feature, pixelated_image,
                              pixelated_image_file):
    """ Adding crop and invert options should ignore invert option """

    output = str(tmpdir.join('test.tif'))

    result = runner.invoke(
<<<<<<< HEAD
        mask,
        [
            pixelated_image_file, output,
            '--crop',
            '--invert',
            '--geojson-mask', '-'
        ],
        input=json.dumps(basic_feature)
    )
=======
        main_group,
        ['mask', pixelated_image_file, output, '--crop', '--invert',
         '--geojson-mask', '-'],
        input=json.dumps(basic_feature))
>>>>>>> 3fc4e0e9
    assert result.exit_code == 0
    assert 'Invert option ignored' in result.output


def test_shapes(runner, pixelated_image_file):
<<<<<<< HEAD
    result = runner.invoke(shapes, [pixelated_image_file])
=======
    result = runner.invoke(main_group, ['shapes', pixelated_image_file])
>>>>>>> 3fc4e0e9

    assert result.exit_code == 0
    assert result.output.count('"FeatureCollection"') == 1
    assert result.output.count('"Feature"') == 4
    assert numpy.allclose(
        json.loads(result.output)['features'][0]['geometry']['coordinates'],
        [[[0, 0], [0, 1], [1, 1], [1, 0], [0, 0]]])


def test_shapes_invalid_bidx(runner, pixelated_image_file):
<<<<<<< HEAD
    result = runner.invoke(shapes, [pixelated_image_file, '--bidx', 4])
=======
    result = runner.invoke(
        main_group, ['shapes', pixelated_image_file, '--bidx', 4])
>>>>>>> 3fc4e0e9

    assert result.exit_code == 1
    # Underlying exception message trapped by shapes


def test_shapes_sequence(runner, pixelated_image_file):
    """
    --sequence option should produce 4 features in series rather than
    inside a feature collection.
    """

<<<<<<< HEAD
    result = runner.invoke(shapes, [pixelated_image_file, '--sequence'])
=======
    result = runner.invoke(
        main_group, ['shapes', pixelated_image_file, '--sequence'])
>>>>>>> 3fc4e0e9

    assert result.exit_code == 0
    assert result.output.count('"FeatureCollection"') == 0
    assert result.output.count('"Feature"') == 4
    assert result.output.count('\n') == 4


def test_shapes_sequence_rs(runner, pixelated_image_file):
    """ --rs option should use the feature separator character. """

    result = runner.invoke(
<<<<<<< HEAD
        shapes, [pixelated_image_file, '--sequence', '--rs']
    )
=======
        main_group, ['shapes', pixelated_image_file, '--sequence', '--rs'])
>>>>>>> 3fc4e0e9

    assert result.exit_code == 0
    assert result.output.count('"FeatureCollection"') == 0
    assert result.output.count('"Feature"') == 4
    assert result.output.count(u'\u001e') == 4


def test_shapes_with_nodata(runner, pixelated_image, pixelated_image_file):
    """
    An area of nodata should also be represented with a shape when using
    --with-nodata option
    """

    pixelated_image[0:2, 8:10] = 255

    with rasterio.open(pixelated_image_file, 'r+') as out:
        out.write_band(1, pixelated_image)

    result = runner.invoke(
<<<<<<< HEAD
        shapes, [pixelated_image_file, '--with-nodata']
    )
=======
        main_group, ['shapes', pixelated_image_file, '--with-nodata'])
>>>>>>> 3fc4e0e9
    assert result.exit_code == 0
    assert result.output.count('"FeatureCollection"') == 1
    assert result.output.count('"Feature"') == 5


def test_shapes_indent(runner, pixelated_image_file):
    """
    --indent option should produce lots of newlines and contiguous spaces
    """

    result = runner.invoke(
<<<<<<< HEAD
        shapes, [pixelated_image_file, '--indent', 2]
    )
=======
        main_group, ['shapes', pixelated_image_file, '--indent', 2])
>>>>>>> 3fc4e0e9

    assert result.exit_code == 0
    assert result.output.count('"FeatureCollection"') == 1
    assert result.output.count('"Feature"') == 4
    assert result.output.count('\n') == 231
    assert result.output.count('        ') == 180


def test_shapes_compact(runner, pixelated_image_file):
<<<<<<< HEAD
    result = runner.invoke(shapes, [pixelated_image_file, '--compact'])
=======
    result = runner.invoke(
        main_group, ['shapes', pixelated_image_file, '--compact'])
>>>>>>> 3fc4e0e9

    assert result.exit_code == 0
    assert result.output.count('"FeatureCollection"') == 1
    assert result.output.count('"Feature"') == 4
    assert result.output.count(', ') == 0
    assert result.output.count(': ') == 0


def test_shapes_sampling(runner, pixelated_image_file):
    """ --sampling option should remove the single pixel features """
    result = runner.invoke(
<<<<<<< HEAD
        shapes, [pixelated_image_file, '--sampling', 2]
    )
=======
        main_group, ['shapes', pixelated_image_file, '--sampling', 2])
>>>>>>> 3fc4e0e9

    assert result.exit_code == 0
    assert result.output.count('"FeatureCollection"') == 1
    assert result.output.count('"Feature"') == 2


def test_shapes_precision(runner, pixelated_image_file):
    """ Output numbers should have no more than 1 decimal place """

    result = runner.invoke(
<<<<<<< HEAD
        shapes, [pixelated_image_file, '--precision', 1]
    )
=======
        main_group, ['shapes', pixelated_image_file, '--precision', 1])
>>>>>>> 3fc4e0e9

    assert result.exit_code == 0
    assert result.output.count('"FeatureCollection"') == 1
    assert result.output.count('"Feature"') == 4
    assert re.search(r'\d*\.\d{2,}', result.output) is None


def test_shapes_mask(runner, pixelated_image, pixelated_image_file):
    """ --mask should extract the nodata area of the image """

    pixelated_image[0:5, 0:10] = 255
    pixelated_image[0:10, 0:3] = 255
    pixelated_image[8:10, 8:10] = 255

    with rasterio.open(pixelated_image_file, 'r+') as out:
        out.write_band(1, pixelated_image)

<<<<<<< HEAD
    result = runner.invoke(shapes, [pixelated_image_file, '--mask'])
=======
    result = runner.invoke(
        main_group, ['shapes', pixelated_image_file, '--mask'])
>>>>>>> 3fc4e0e9

    print(result.output)
    print(result.exception)

    assert result.exit_code == 0
    assert result.output.count('"FeatureCollection"') == 1
    assert result.output.count('"Feature"') == 1

    assert numpy.allclose(
        json.loads(result.output)['features'][0]['geometry']['coordinates'],
        [[[3, 5], [3, 10], [8, 10], [8, 8], [9, 8], [10, 8], [10, 5], [3, 5]]])


def test_shapes_mask_sampling(runner, pixelated_image, pixelated_image_file):
    """
    using --sampling with the mask should snap coordinates to the nearest
    factor of 5
    """
    pixelated_image[0:5, 0:10] = 255
    pixelated_image[0:10, 0:3] = 255
    pixelated_image[8:10, 8:10] = 255

    with rasterio.open(pixelated_image_file, 'r+') as out:
        out.write_band(1, pixelated_image)

    result = runner.invoke(
<<<<<<< HEAD
        shapes, [pixelated_image_file, '--mask', '--sampling', 5]
    )
=======
        main_group,
        ['shapes', pixelated_image_file, '--mask', '--sampling', 5])
>>>>>>> 3fc4e0e9

    assert result.exit_code == 0
    assert result.output.count('"FeatureCollection"') == 1
    assert result.output.count('"Feature"') == 1

    assert numpy.allclose(
        json.loads(result.output)['features'][0]['geometry']['coordinates'],
        [[[5, 5], [5, 10], [10, 10], [10, 5], [5, 5]]])


def test_shapes_band1_as_mask(runner, pixelated_image, pixelated_image_file):
    """
    When using --as-mask option, pixel value should not matter, only depends
    on pixels being contiguous.
    """

    pixelated_image[2:3, 2:3] = 4

    with rasterio.open(pixelated_image_file, 'r+') as out:
        out.write_band(1, pixelated_image)

    result = runner.invoke(
<<<<<<< HEAD
        shapes,
        [pixelated_image_file, '--band', '--bidx', '1', '--as-mask']
    )
=======
        main_group,
        ['shapes', pixelated_image_file, '--band', '--bidx', '1', '--as-mask'])
>>>>>>> 3fc4e0e9

    assert result.exit_code == 0
    assert result.output.count('"FeatureCollection"') == 1
    assert result.output.count('"Feature"') == 3
    assert numpy.allclose(
        json.loads(result.output)['features'][1]['geometry']['coordinates'],
        [[[2, 2], [2, 5], [5, 5], [5, 2], [2, 2]]])


def test_rasterize(tmpdir, runner, basic_feature):
    output = str(tmpdir.join('test.tif'))
    result = runner.invoke(
<<<<<<< HEAD
        rasterize,
        [output, '--dimensions', DEFAULT_SHAPE[0], DEFAULT_SHAPE[1]],
        input=json.dumps(basic_feature)
    )
=======
        main_group, [
            'rasterize', output, '--dimensions', DEFAULT_SHAPE[0],
            DEFAULT_SHAPE[1]],
        input=json.dumps(basic_feature))
>>>>>>> 3fc4e0e9

    assert result.exit_code == 0
    assert os.path.exists(output)
    with rasterio.open(output) as out:
        assert numpy.allclose(out.bounds, (2, 2, 4.25, 4.25))
        data = out.read(1, masked=False)
        assert data.shape == DEFAULT_SHAPE
        assert numpy.all(data)


def test_rasterize_bounds(tmpdir, runner, basic_feature, basic_image_2x2):
    output = str(tmpdir.join('test.tif'))
    result = runner.invoke(
<<<<<<< HEAD
        rasterize,
        [
            output,
            '--dimensions', DEFAULT_SHAPE[0], DEFAULT_SHAPE[1],
            '--bounds', 0, 10, 10, 0
        ],
        input=json.dumps(basic_feature)
    )
=======
        main_group, [
            'rasterize', output, '--dimensions', DEFAULT_SHAPE[0],
            DEFAULT_SHAPE[1], '--bounds', 0, 10, 10, 0],
        input=json.dumps(basic_feature))
>>>>>>> 3fc4e0e9

    assert result.exit_code == 0
    assert os.path.exists(output)
    with rasterio.open(output) as out:
        assert numpy.allclose(out.bounds, (0, 10, 10, 0))
        data = out.read(1, masked=False)
        assert numpy.array_equal(basic_image_2x2, data)
        assert data.shape == DEFAULT_SHAPE


def test_rasterize_resolution(tmpdir, runner, basic_feature):
    output = str(tmpdir.join('test.tif'))
    result = runner.invoke(
<<<<<<< HEAD
        rasterize,
        [output, '--res', 0.15],
        input=json.dumps(basic_feature)
    )
=======
        main_group,
        ['rasterize', output, '--res', 0.15],
        input=json.dumps(basic_feature))
>>>>>>> 3fc4e0e9

    assert result.exit_code == 0
    assert os.path.exists(output)
    with rasterio.open(output) as out:
        assert numpy.allclose(out.bounds, (2, 2, 4.25, 4.25))
        data = out.read(1, masked=False)
        assert data.shape == (15, 15)
        assert numpy.all(data)


def test_rasterize_src_crs(tmpdir, runner, basic_feature):
    output = str(tmpdir.join('test.tif'))
    result = runner.invoke(
<<<<<<< HEAD
        rasterize,
        [
            output,
            '--dimensions', DEFAULT_SHAPE[0], DEFAULT_SHAPE[1],
            '--src-crs', 'EPSG:3857'
        ],
        input=json.dumps(basic_feature)
    )
=======
        main_group, [
            'rasterize', output, '--dimensions', DEFAULT_SHAPE[0],
            DEFAULT_SHAPE[1], '--src-crs', 'EPSG:3857'],
        input=json.dumps(basic_feature))
>>>>>>> 3fc4e0e9

    assert result.exit_code == 0
    assert os.path.exists(output)
    with rasterio.open(output) as out:
        assert out.crs['init'].lower() == 'epsg:3857'


def test_rasterize_mismatched_src_crs(tmpdir, runner, basic_feature):
    """
    A --src-crs that is geographic with coordinates that are outside
    world bounds should fail.
    """

    coords = numpy.array(basic_feature['geometry']['coordinates']) * 100000
    basic_feature['geometry']['coordinates'] = coords.tolist()

    output = str(tmpdir.join('test.tif'))
    result = runner.invoke(
<<<<<<< HEAD
        rasterize,
        [
            output,
            '--dimensions', DEFAULT_SHAPE[0], DEFAULT_SHAPE[1],
            '--src-crs', 'EPSG:4326'
        ],
        input=json.dumps(basic_feature)
    )
=======
        main_group, [
            'rasterize', output, '--dimensions', DEFAULT_SHAPE[0],
            DEFAULT_SHAPE[1], '--src-crs', 'EPSG:4326'],
        input=json.dumps(basic_feature))
>>>>>>> 3fc4e0e9

    assert result.exit_code == 2
    assert 'Bounds are beyond the valid extent for EPSG:4326' in result.output


def test_rasterize_invalid_src_crs(tmpdir, runner, basic_feature):
    output = str(tmpdir.join('test.tif'))
    result = runner.invoke(
<<<<<<< HEAD
        rasterize,
        [
            output,
            '--dimensions', DEFAULT_SHAPE[0], DEFAULT_SHAPE[1],
            '--src-crs', 'foo:bar'
        ],
        input=json.dumps(basic_feature)
    )
=======
        main_group, [
            'rasterize', output, '--dimensions', DEFAULT_SHAPE[0],
            DEFAULT_SHAPE[1], '--src-crs', 'foo:bar'],
        input=json.dumps(basic_feature))
>>>>>>> 3fc4e0e9

    assert result.exit_code == 2
    assert 'invalid CRS.  Must be an EPSG code.' in result.output


def test_rasterize_existing_output(tmpdir, runner, basic_feature):
    """
    Create a rasterized output, then rasterize additional pixels into it.
    The final result should include rasterized pixels from both
    """

    truth = numpy.zeros(DEFAULT_SHAPE)
    truth[2:4, 2:4] = 1
    truth[4:6, 4:6] = 1

    output = str(tmpdir.join('test.tif'))
    result = runner.invoke(
<<<<<<< HEAD
        rasterize,
        [
            output,
=======
        main_group, [
            'rasterize', output,
>>>>>>> 3fc4e0e9
            '--dimensions', DEFAULT_SHAPE[0], DEFAULT_SHAPE[1],
            '--bounds', 0, 10, 10, 0],
        input=json.dumps(basic_feature))

    assert result.exit_code == 0
    assert os.path.exists(output)

    coords = numpy.array(basic_feature['geometry']['coordinates']) + 2
    basic_feature['geometry']['coordinates'] = coords.tolist()

    result = runner.invoke(
<<<<<<< HEAD
        rasterize,
        ['-o', output, '--dimensions', DEFAULT_SHAPE[0], DEFAULT_SHAPE[1]],
        input=json.dumps(basic_feature)
    )
=======
        main_group, [
            'rasterize', '-o', output, '--dimensions', DEFAULT_SHAPE[0],
            DEFAULT_SHAPE[1]],
        input=json.dumps(basic_feature))
>>>>>>> 3fc4e0e9

    assert result.exit_code == 0

    with rasterio.open(output) as out:
        assert numpy.array_equal(truth, out.read(1, masked=False))


def test_rasterize_like_raster(tmpdir, runner, basic_feature, basic_image_2x2,
                               pixelated_image_file):

    output = str(tmpdir.join('test.tif'))

    result = runner.invoke(
<<<<<<< HEAD
        rasterize,
        [output, '--like', pixelated_image_file],
        input=json.dumps(basic_feature)
    )
=======
        main_group,
        ['rasterize', output, '--like', pixelated_image_file],
        input=json.dumps(basic_feature))
>>>>>>> 3fc4e0e9

    assert result.exit_code == 0
    assert os.path.exists(output)
    with rasterio.open(output) as out:
        assert numpy.array_equal(basic_image_2x2, out.read(1, masked=False))

        with rasterio.open(pixelated_image_file) as src:
            assert out.crs == src.crs
            assert out.bounds == src.bounds
            assert src.affine == src.affine


def test_rasterize_invalid_like_raster(tmpdir, runner, basic_feature):
    output = str(tmpdir.join('test.tif'))
    result = runner.invoke(
<<<<<<< HEAD
        rasterize,
        [output, '--like', str(tmpdir.join('foo.tif'))],
        input=json.dumps(basic_feature)
    )
=======
        main_group,
        ['rasterize', output, '--like', str(tmpdir.join('foo.tif'))],
        input=json.dumps(basic_feature))
>>>>>>> 3fc4e0e9

    assert result.exit_code == 2
    assert 'Invalid value for "--like":' in result.output


def test_rasterize_like_raster_src_crs_mismatch(tmpdir, runner, basic_feature,
                                                pixelated_image_file):
    output = str(tmpdir.join('test.tif'))
    result = runner.invoke(
<<<<<<< HEAD
        rasterize,
        [output, '--like', pixelated_image_file, '--src-crs', 'EPSG:3857'],
        input=json.dumps(basic_feature)
    )
=======
        main_group,
        ['rasterize', output, '--like', pixelated_image_file, '--src-crs', 'EPSG:3857'],
        input=json.dumps(basic_feature))
>>>>>>> 3fc4e0e9

    assert result.exit_code == 2
    assert 'GeoJSON does not match crs of --like raster' in result.output


def test_rasterize_property_value(tmpdir, runner, basic_feature):
    output = str(tmpdir.join('test.tif'))
    result = runner.invoke(
<<<<<<< HEAD
        rasterize,
        [
            output,
            '--dimensions', DEFAULT_SHAPE[0], DEFAULT_SHAPE[1],
            '--property', 'val'
        ],
        input=json.dumps(basic_feature)
    )
=======
        main_group, [
            'rasterize', output, '--dimensions', DEFAULT_SHAPE[0],
            DEFAULT_SHAPE[1], '--property', 'val'],
        input=json.dumps(basic_feature))
>>>>>>> 3fc4e0e9

    assert result.exit_code == 0
    assert os.path.exists(output)
    with rasterio.open(output) as out:
        assert numpy.allclose(out.bounds, (2, 2, 4.25, 4.25))
        data = out.read(1, masked=False)
        assert data.shape == DEFAULT_SHAPE
        assert numpy.all(data == basic_feature['properties']['val'])


def test_rasterize_like_raster_outside_bounds(tmpdir, runner, basic_feature,
                                              pixelated_image_file):
    """
    Rasterizing a feature outside bounds of --like raster should result
    in a blank image
    """

    coords = numpy.array(basic_feature['geometry']['coordinates']) + 100
    basic_feature['geometry']['coordinates'] = coords.tolist()

    output = str(tmpdir.join('test.tif'))
    result = runner.invoke(
<<<<<<< HEAD
        rasterize,
        [output, '--like', pixelated_image_file],
=======
        main_group,
        ['rasterize', output, '--like', pixelated_image_file],
>>>>>>> 3fc4e0e9
        input=json.dumps(basic_feature)
    )

    assert result.exit_code == 0
    assert 'outside bounds' in result.output
    assert os.path.exists(output)
    with rasterio.open(output) as out:
        assert not numpy.any(out.read_band(1, masked=False))


def test_rasterize_invalid_stdin(tmpdir, runner):
    """ Invalid value for stdin should fail with exception """

    output = str(tmpdir.join('test.tif'))
<<<<<<< HEAD
    result = runner.invoke(rasterize, [output], input='BOGUS')
=======
    result = runner.invoke(
        main_group, ['rasterize', output], input='BOGUS')
>>>>>>> 3fc4e0e9

    assert result.exit_code == -1


def test_rasterize_invalid_geojson(tmpdir, runner):
    """ Invalid GeoJSON should fail with error  """
    output = str(tmpdir.join('test.tif'))
<<<<<<< HEAD
    result = runner.invoke(rasterize, [output], input='{"A": "B"}')
=======
    result = runner.invoke(
        main_group, ['rasterize', output], input='{"A": "B"}')
>>>>>>> 3fc4e0e9

    assert result.exit_code == 2
    assert 'Invalid GeoJSON' in result.output


def test_rasterize_missing_parameters(tmpdir, runner, basic_feature):
    """ At least --res or --dimensions are required """

    output = str(tmpdir.join('test.tif'))
    result = runner.invoke(
<<<<<<< HEAD
        rasterize, ['-o', output], input=json.dumps(basic_feature)
    )
=======
        main_group,
        ['rasterize', '-o', output],
        input=json.dumps(basic_feature))
>>>>>>> 3fc4e0e9

    assert result.exit_code == 2
    assert 'pixel dimensions are required' in result.output<|MERGE_RESOLUTION|>--- conflicted
+++ resolved
@@ -7,13 +7,10 @@
 from affine import Affine
 
 import rasterio
-<<<<<<< HEAD
 from rasterio.rio.mask import mask
 from rasterio.rio.shapes import shapes
 from rasterio.rio.rasterize import rasterize
-=======
 from rasterio.rio.main import main_group
->>>>>>> 3fc4e0e9
 
 
 DEFAULT_SHAPE = (10, 10)
@@ -27,13 +24,8 @@
     output = str(tmpdir.join('test.tif'))
 
     result = runner.invoke(
-<<<<<<< HEAD
-        mask,
-        [pixelated_image_file, output, '--geojson-mask', '-'],
-=======
         main_group,
         ['mask', pixelated_image_file, output, '--geojson-mask', '-'],
->>>>>>> 3fc4e0e9
         input=json.dumps(basic_feature)
     )
 
@@ -53,14 +45,9 @@
     output = str(tmpdir.join('test.tif'))
 
     result = runner.invoke(
-<<<<<<< HEAD
-        mask,
-        [pixelated_image_file, output, '--all', '--geojson-mask', '-'],
-=======
         main_group, [
             'mask', pixelated_image_file, output, '--all', '--geojson-mask',
             '-'],
->>>>>>> 3fc4e0e9
         input=json.dumps(basic_feature)
     )
     assert result.exit_code == 0
@@ -82,17 +69,10 @@
     output = str(tmpdir.join('test.tif'))
 
     result = runner.invoke(
-<<<<<<< HEAD
-        mask,
-        [pixelated_image_file, output, '--invert', '--geojson-mask', '-'],
-        input=json.dumps(basic_feature)
-    )
-=======
         main_group, [
             'mask', pixelated_image_file, output, '--invert', '--geojson-mask',
             '-'],
         input=json.dumps(basic_feature))
->>>>>>> 3fc4e0e9
     assert result.exit_code == 0
     assert os.path.exists(output)
 
@@ -108,16 +88,9 @@
     output = str(tmpdir.join('test.tif'))
 
     result = runner.invoke(
-<<<<<<< HEAD
-        mask,
-        [pixelated_image_file, output, '--geojson-mask', '-'],
-        input=json.dumps(basic_featurecollection)
-    )
-=======
         main_group,
         ['mask', pixelated_image_file, output, '--geojson-mask', '-'],
         input=json.dumps(basic_featurecollection))
->>>>>>> 3fc4e0e9
     assert result.exit_code == 0
     assert os.path.exists(output)
 
@@ -140,16 +113,9 @@
     output = str(tmpdir.join('test.tif'))
 
     result = runner.invoke(
-<<<<<<< HEAD
-        mask,
-        [pixelated_image_file, output, '--geojson-mask', '-'],
-        input=json.dumps(basic_feature)
-    )
-=======
         main_group,
         ['mask', pixelated_image_file, output, '--geojson-mask', '-'],
         input=json.dumps(basic_feature))
->>>>>>> 3fc4e0e9
     assert result.exit_code == 0
     assert 'outside bounds' in result.output
     assert os.path.exists(output)
@@ -163,13 +129,9 @@
 
     output = str(tmpdir.join('test.tif'))
 
-<<<<<<< HEAD
-    result = runner.invoke(mask, [pixelated_image_file, output])
-=======
     result = runner.invoke(
         main_group,
         ['mask', pixelated_image_file, output])
->>>>>>> 3fc4e0e9
     assert result.exit_code == 0
     assert os.path.exists(output)
 
@@ -186,31 +148,17 @@
 
     # Using invalid JSON
     result = runner.invoke(
-<<<<<<< HEAD
-        mask,
-        [pixelated_image_file, output, '--geojson-mask', '-'],
-        input='{bogus: value}'
-    )
-=======
         main_group,
         ['mask', pixelated_image_file, output, '--geojson-mask', '-'],
         input='{bogus: value}')
->>>>>>> 3fc4e0e9
     assert result.exit_code == 2
     assert 'GeoJSON could not be read' in result.output
 
     # Using invalid GeoJSON
     result = runner.invoke(
-<<<<<<< HEAD
-        mask,
-        [pixelated_image_file, output, '--geojson-mask', '-'],
-        input='{"bogus": "value"}'
-    )
-=======
         main_group,
         ['mask', pixelated_image_file, output, '--geojson-mask', '-'],
         input='{"bogus": "value"}')
->>>>>>> 3fc4e0e9
     assert result.exit_code == 2
     assert 'Invalid GeoJSON' in result.output
 
@@ -242,17 +190,9 @@
     truth[1:3, 0:2] = 1
 
     result = runner.invoke(
-<<<<<<< HEAD
-        mask,
-        [outfilename, output, '--crop', '--geojson-mask', '-'],
-        input=json.dumps(basic_feature)
-    )
-=======
         main_group,
         ['mask', outfilename, output, '--crop', '--geojson-mask', '-'],
         input=json.dumps(basic_feature))
->>>>>>> 3fc4e0e9
-
     assert result.exit_code == 0
     assert os.path.exists(output)
     with rasterio.open(output) as out:
@@ -273,17 +213,10 @@
     truth[1:3, 0:2] = 1
 
     result = runner.invoke(
-<<<<<<< HEAD
-        mask,
-        [pixelated_image_file, output, '--crop', '--geojson-mask', '-'],
-        input=json.dumps(basic_feature)
-    )
-=======
         main_group, [
             'mask', pixelated_image_file, output, '--crop',
             '--geojson-mask', '-'],
         input=json.dumps(basic_feature))
->>>>>>> 3fc4e0e9
 
     assert result.exit_code == 0
     assert os.path.exists(output)
@@ -306,17 +239,10 @@
     output = str(tmpdir.join('test.tif'))
 
     result = runner.invoke(
-<<<<<<< HEAD
-        mask,
-        [pixelated_image_file, output, '--crop', '--geojson-mask', '-'],
-        input=json.dumps(basic_feature)
-    )
-=======
         main_group, [
             'mask', pixelated_image_file, output, '--crop',
             '--geojson-mask', '-'],
         input=json.dumps(basic_feature))
->>>>>>> 3fc4e0e9
     assert result.exit_code == 2
     assert 'not allowed' in result.output
 
@@ -328,32 +254,16 @@
     output = str(tmpdir.join('test.tif'))
 
     result = runner.invoke(
-<<<<<<< HEAD
-        mask,
-        [
-            pixelated_image_file, output,
-            '--crop',
-            '--invert',
-            '--geojson-mask', '-'
-        ],
-        input=json.dumps(basic_feature)
-    )
-=======
         main_group,
         ['mask', pixelated_image_file, output, '--crop', '--invert',
          '--geojson-mask', '-'],
         input=json.dumps(basic_feature))
->>>>>>> 3fc4e0e9
     assert result.exit_code == 0
     assert 'Invert option ignored' in result.output
 
 
 def test_shapes(runner, pixelated_image_file):
-<<<<<<< HEAD
-    result = runner.invoke(shapes, [pixelated_image_file])
-=======
     result = runner.invoke(main_group, ['shapes', pixelated_image_file])
->>>>>>> 3fc4e0e9
 
     assert result.exit_code == 0
     assert result.output.count('"FeatureCollection"') == 1
@@ -364,12 +274,8 @@
 
 
 def test_shapes_invalid_bidx(runner, pixelated_image_file):
-<<<<<<< HEAD
-    result = runner.invoke(shapes, [pixelated_image_file, '--bidx', 4])
-=======
     result = runner.invoke(
         main_group, ['shapes', pixelated_image_file, '--bidx', 4])
->>>>>>> 3fc4e0e9
 
     assert result.exit_code == 1
     # Underlying exception message trapped by shapes
@@ -381,12 +287,8 @@
     inside a feature collection.
     """
 
-<<<<<<< HEAD
-    result = runner.invoke(shapes, [pixelated_image_file, '--sequence'])
-=======
     result = runner.invoke(
         main_group, ['shapes', pixelated_image_file, '--sequence'])
->>>>>>> 3fc4e0e9
 
     assert result.exit_code == 0
     assert result.output.count('"FeatureCollection"') == 0
@@ -398,12 +300,7 @@
     """ --rs option should use the feature separator character. """
 
     result = runner.invoke(
-<<<<<<< HEAD
-        shapes, [pixelated_image_file, '--sequence', '--rs']
-    )
-=======
         main_group, ['shapes', pixelated_image_file, '--sequence', '--rs'])
->>>>>>> 3fc4e0e9
 
     assert result.exit_code == 0
     assert result.output.count('"FeatureCollection"') == 0
@@ -423,12 +320,7 @@
         out.write_band(1, pixelated_image)
 
     result = runner.invoke(
-<<<<<<< HEAD
-        shapes, [pixelated_image_file, '--with-nodata']
-    )
-=======
         main_group, ['shapes', pixelated_image_file, '--with-nodata'])
->>>>>>> 3fc4e0e9
     assert result.exit_code == 0
     assert result.output.count('"FeatureCollection"') == 1
     assert result.output.count('"Feature"') == 5
@@ -440,12 +332,7 @@
     """
 
     result = runner.invoke(
-<<<<<<< HEAD
-        shapes, [pixelated_image_file, '--indent', 2]
-    )
-=======
         main_group, ['shapes', pixelated_image_file, '--indent', 2])
->>>>>>> 3fc4e0e9
 
     assert result.exit_code == 0
     assert result.output.count('"FeatureCollection"') == 1
@@ -455,12 +342,8 @@
 
 
 def test_shapes_compact(runner, pixelated_image_file):
-<<<<<<< HEAD
-    result = runner.invoke(shapes, [pixelated_image_file, '--compact'])
-=======
     result = runner.invoke(
         main_group, ['shapes', pixelated_image_file, '--compact'])
->>>>>>> 3fc4e0e9
 
     assert result.exit_code == 0
     assert result.output.count('"FeatureCollection"') == 1
@@ -472,12 +355,7 @@
 def test_shapes_sampling(runner, pixelated_image_file):
     """ --sampling option should remove the single pixel features """
     result = runner.invoke(
-<<<<<<< HEAD
-        shapes, [pixelated_image_file, '--sampling', 2]
-    )
-=======
         main_group, ['shapes', pixelated_image_file, '--sampling', 2])
->>>>>>> 3fc4e0e9
 
     assert result.exit_code == 0
     assert result.output.count('"FeatureCollection"') == 1
@@ -488,12 +366,7 @@
     """ Output numbers should have no more than 1 decimal place """
 
     result = runner.invoke(
-<<<<<<< HEAD
-        shapes, [pixelated_image_file, '--precision', 1]
-    )
-=======
         main_group, ['shapes', pixelated_image_file, '--precision', 1])
->>>>>>> 3fc4e0e9
 
     assert result.exit_code == 0
     assert result.output.count('"FeatureCollection"') == 1
@@ -511,12 +384,8 @@
     with rasterio.open(pixelated_image_file, 'r+') as out:
         out.write_band(1, pixelated_image)
 
-<<<<<<< HEAD
-    result = runner.invoke(shapes, [pixelated_image_file, '--mask'])
-=======
     result = runner.invoke(
         main_group, ['shapes', pixelated_image_file, '--mask'])
->>>>>>> 3fc4e0e9
 
     print(result.output)
     print(result.exception)
@@ -543,13 +412,8 @@
         out.write_band(1, pixelated_image)
 
     result = runner.invoke(
-<<<<<<< HEAD
-        shapes, [pixelated_image_file, '--mask', '--sampling', 5]
-    )
-=======
         main_group,
         ['shapes', pixelated_image_file, '--mask', '--sampling', 5])
->>>>>>> 3fc4e0e9
 
     assert result.exit_code == 0
     assert result.output.count('"FeatureCollection"') == 1
@@ -572,14 +436,8 @@
         out.write_band(1, pixelated_image)
 
     result = runner.invoke(
-<<<<<<< HEAD
-        shapes,
-        [pixelated_image_file, '--band', '--bidx', '1', '--as-mask']
-    )
-=======
         main_group,
         ['shapes', pixelated_image_file, '--band', '--bidx', '1', '--as-mask'])
->>>>>>> 3fc4e0e9
 
     assert result.exit_code == 0
     assert result.output.count('"FeatureCollection"') == 1
@@ -592,17 +450,10 @@
 def test_rasterize(tmpdir, runner, basic_feature):
     output = str(tmpdir.join('test.tif'))
     result = runner.invoke(
-<<<<<<< HEAD
-        rasterize,
-        [output, '--dimensions', DEFAULT_SHAPE[0], DEFAULT_SHAPE[1]],
-        input=json.dumps(basic_feature)
-    )
-=======
         main_group, [
             'rasterize', output, '--dimensions', DEFAULT_SHAPE[0],
             DEFAULT_SHAPE[1]],
         input=json.dumps(basic_feature))
->>>>>>> 3fc4e0e9
 
     assert result.exit_code == 0
     assert os.path.exists(output)
@@ -616,21 +467,10 @@
 def test_rasterize_bounds(tmpdir, runner, basic_feature, basic_image_2x2):
     output = str(tmpdir.join('test.tif'))
     result = runner.invoke(
-<<<<<<< HEAD
-        rasterize,
-        [
-            output,
-            '--dimensions', DEFAULT_SHAPE[0], DEFAULT_SHAPE[1],
-            '--bounds', 0, 10, 10, 0
-        ],
-        input=json.dumps(basic_feature)
-    )
-=======
         main_group, [
             'rasterize', output, '--dimensions', DEFAULT_SHAPE[0],
             DEFAULT_SHAPE[1], '--bounds', 0, 10, 10, 0],
         input=json.dumps(basic_feature))
->>>>>>> 3fc4e0e9
 
     assert result.exit_code == 0
     assert os.path.exists(output)
@@ -644,16 +484,9 @@
 def test_rasterize_resolution(tmpdir, runner, basic_feature):
     output = str(tmpdir.join('test.tif'))
     result = runner.invoke(
-<<<<<<< HEAD
-        rasterize,
-        [output, '--res', 0.15],
-        input=json.dumps(basic_feature)
-    )
-=======
         main_group,
         ['rasterize', output, '--res', 0.15],
         input=json.dumps(basic_feature))
->>>>>>> 3fc4e0e9
 
     assert result.exit_code == 0
     assert os.path.exists(output)
@@ -667,21 +500,10 @@
 def test_rasterize_src_crs(tmpdir, runner, basic_feature):
     output = str(tmpdir.join('test.tif'))
     result = runner.invoke(
-<<<<<<< HEAD
-        rasterize,
-        [
-            output,
-            '--dimensions', DEFAULT_SHAPE[0], DEFAULT_SHAPE[1],
-            '--src-crs', 'EPSG:3857'
-        ],
-        input=json.dumps(basic_feature)
-    )
-=======
         main_group, [
             'rasterize', output, '--dimensions', DEFAULT_SHAPE[0],
             DEFAULT_SHAPE[1], '--src-crs', 'EPSG:3857'],
         input=json.dumps(basic_feature))
->>>>>>> 3fc4e0e9
 
     assert result.exit_code == 0
     assert os.path.exists(output)
@@ -700,21 +522,10 @@
 
     output = str(tmpdir.join('test.tif'))
     result = runner.invoke(
-<<<<<<< HEAD
-        rasterize,
-        [
-            output,
-            '--dimensions', DEFAULT_SHAPE[0], DEFAULT_SHAPE[1],
-            '--src-crs', 'EPSG:4326'
-        ],
-        input=json.dumps(basic_feature)
-    )
-=======
         main_group, [
             'rasterize', output, '--dimensions', DEFAULT_SHAPE[0],
             DEFAULT_SHAPE[1], '--src-crs', 'EPSG:4326'],
         input=json.dumps(basic_feature))
->>>>>>> 3fc4e0e9
 
     assert result.exit_code == 2
     assert 'Bounds are beyond the valid extent for EPSG:4326' in result.output
@@ -723,21 +534,10 @@
 def test_rasterize_invalid_src_crs(tmpdir, runner, basic_feature):
     output = str(tmpdir.join('test.tif'))
     result = runner.invoke(
-<<<<<<< HEAD
-        rasterize,
-        [
-            output,
-            '--dimensions', DEFAULT_SHAPE[0], DEFAULT_SHAPE[1],
-            '--src-crs', 'foo:bar'
-        ],
-        input=json.dumps(basic_feature)
-    )
-=======
         main_group, [
             'rasterize', output, '--dimensions', DEFAULT_SHAPE[0],
             DEFAULT_SHAPE[1], '--src-crs', 'foo:bar'],
         input=json.dumps(basic_feature))
->>>>>>> 3fc4e0e9
 
     assert result.exit_code == 2
     assert 'invalid CRS.  Must be an EPSG code.' in result.output
@@ -755,14 +555,8 @@
 
     output = str(tmpdir.join('test.tif'))
     result = runner.invoke(
-<<<<<<< HEAD
-        rasterize,
-        [
-            output,
-=======
         main_group, [
             'rasterize', output,
->>>>>>> 3fc4e0e9
             '--dimensions', DEFAULT_SHAPE[0], DEFAULT_SHAPE[1],
             '--bounds', 0, 10, 10, 0],
         input=json.dumps(basic_feature))
@@ -774,17 +568,10 @@
     basic_feature['geometry']['coordinates'] = coords.tolist()
 
     result = runner.invoke(
-<<<<<<< HEAD
-        rasterize,
-        ['-o', output, '--dimensions', DEFAULT_SHAPE[0], DEFAULT_SHAPE[1]],
-        input=json.dumps(basic_feature)
-    )
-=======
         main_group, [
             'rasterize', '-o', output, '--dimensions', DEFAULT_SHAPE[0],
             DEFAULT_SHAPE[1]],
         input=json.dumps(basic_feature))
->>>>>>> 3fc4e0e9
 
     assert result.exit_code == 0
 
@@ -798,16 +585,9 @@
     output = str(tmpdir.join('test.tif'))
 
     result = runner.invoke(
-<<<<<<< HEAD
-        rasterize,
-        [output, '--like', pixelated_image_file],
-        input=json.dumps(basic_feature)
-    )
-=======
         main_group,
         ['rasterize', output, '--like', pixelated_image_file],
         input=json.dumps(basic_feature))
->>>>>>> 3fc4e0e9
 
     assert result.exit_code == 0
     assert os.path.exists(output)
@@ -823,16 +603,9 @@
 def test_rasterize_invalid_like_raster(tmpdir, runner, basic_feature):
     output = str(tmpdir.join('test.tif'))
     result = runner.invoke(
-<<<<<<< HEAD
-        rasterize,
-        [output, '--like', str(tmpdir.join('foo.tif'))],
-        input=json.dumps(basic_feature)
-    )
-=======
         main_group,
         ['rasterize', output, '--like', str(tmpdir.join('foo.tif'))],
         input=json.dumps(basic_feature))
->>>>>>> 3fc4e0e9
 
     assert result.exit_code == 2
     assert 'Invalid value for "--like":' in result.output
@@ -842,16 +615,9 @@
                                                 pixelated_image_file):
     output = str(tmpdir.join('test.tif'))
     result = runner.invoke(
-<<<<<<< HEAD
-        rasterize,
-        [output, '--like', pixelated_image_file, '--src-crs', 'EPSG:3857'],
-        input=json.dumps(basic_feature)
-    )
-=======
         main_group,
         ['rasterize', output, '--like', pixelated_image_file, '--src-crs', 'EPSG:3857'],
         input=json.dumps(basic_feature))
->>>>>>> 3fc4e0e9
 
     assert result.exit_code == 2
     assert 'GeoJSON does not match crs of --like raster' in result.output
@@ -860,21 +626,10 @@
 def test_rasterize_property_value(tmpdir, runner, basic_feature):
     output = str(tmpdir.join('test.tif'))
     result = runner.invoke(
-<<<<<<< HEAD
-        rasterize,
-        [
-            output,
-            '--dimensions', DEFAULT_SHAPE[0], DEFAULT_SHAPE[1],
-            '--property', 'val'
-        ],
-        input=json.dumps(basic_feature)
-    )
-=======
         main_group, [
             'rasterize', output, '--dimensions', DEFAULT_SHAPE[0],
             DEFAULT_SHAPE[1], '--property', 'val'],
         input=json.dumps(basic_feature))
->>>>>>> 3fc4e0e9
 
     assert result.exit_code == 0
     assert os.path.exists(output)
@@ -897,13 +652,8 @@
 
     output = str(tmpdir.join('test.tif'))
     result = runner.invoke(
-<<<<<<< HEAD
-        rasterize,
-        [output, '--like', pixelated_image_file],
-=======
         main_group,
         ['rasterize', output, '--like', pixelated_image_file],
->>>>>>> 3fc4e0e9
         input=json.dumps(basic_feature)
     )
 
@@ -918,12 +668,8 @@
     """ Invalid value for stdin should fail with exception """
 
     output = str(tmpdir.join('test.tif'))
-<<<<<<< HEAD
-    result = runner.invoke(rasterize, [output], input='BOGUS')
-=======
     result = runner.invoke(
         main_group, ['rasterize', output], input='BOGUS')
->>>>>>> 3fc4e0e9
 
     assert result.exit_code == -1
 
@@ -931,12 +677,8 @@
 def test_rasterize_invalid_geojson(tmpdir, runner):
     """ Invalid GeoJSON should fail with error  """
     output = str(tmpdir.join('test.tif'))
-<<<<<<< HEAD
-    result = runner.invoke(rasterize, [output], input='{"A": "B"}')
-=======
     result = runner.invoke(
         main_group, ['rasterize', output], input='{"A": "B"}')
->>>>>>> 3fc4e0e9
 
     assert result.exit_code == 2
     assert 'Invalid GeoJSON' in result.output
@@ -947,14 +689,9 @@
 
     output = str(tmpdir.join('test.tif'))
     result = runner.invoke(
-<<<<<<< HEAD
-        rasterize, ['-o', output], input=json.dumps(basic_feature)
-    )
-=======
         main_group,
         ['rasterize', '-o', output],
         input=json.dumps(basic_feature))
->>>>>>> 3fc4e0e9
 
     assert result.exit_code == 2
     assert 'pixel dimensions are required' in result.output