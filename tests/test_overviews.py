"""Tests of overview counting and creation."""
import math

import numpy as np
import pytest

from .conftest import requires_gdal2, requires_gdal33

import rasterio
from rasterio.enums import OverviewResampling, Resampling
from rasterio.env import GDALVersion
from rasterio.errors import OverviewCreationError


def test_count_overviews_zero(data):
    inputfile = str(data.join('RGB.byte.tif'))
    with rasterio.open(inputfile) as src:
        assert src.overviews(1) == []
        assert src.overviews(2) == []
        assert src.overviews(3) == []


def test_build_overviews_one(data):
    inputfile = str(data.join('RGB.byte.tif'))
    with rasterio.open(inputfile, 'r+') as src:
        overview_factors = [2]
        src.build_overviews(overview_factors, resampling=OverviewResampling.nearest)
        assert src.overviews(1) == [2]
        assert src.overviews(2) == [2]
        assert src.overviews(3) == [2]


def test_build_overviews_two(data):
    inputfile = str(data.join('RGB.byte.tif'))
    with rasterio.open(inputfile, 'r+') as src:
        overview_factors = [2, 4]
        src.build_overviews(overview_factors, resampling=OverviewResampling.nearest)
        assert src.overviews(1) == [2, 4]
        assert src.overviews(2) == [2, 4]
        assert src.overviews(3) == [2, 4]


@pytest.mark.xfail(
    GDALVersion.runtime() < GDALVersion.parse("2.0"),
    reason="Bilinear resampling not supported by GDAL < 2.0",
)
def test_build_overviews_bilinear(data):
    inputfile = str(data.join('RGB.byte.tif'))
    with rasterio.open(inputfile, 'r+') as src:
        overview_factors = [2, 4]
        src.build_overviews(overview_factors, resampling=OverviewResampling.bilinear)
        assert src.overviews(1) == [2, 4]
        assert src.overviews(2) == [2, 4]
        assert src.overviews(3) == [2, 4]


def test_build_overviews_average(data):
    inputfile = str(data.join('RGB.byte.tif'))
    with rasterio.open(inputfile, 'r+') as src:
        overview_factors = [2, 4]
        src.build_overviews(overview_factors, resampling=OverviewResampling.average)
        assert src.overviews(1) == [2, 4]
        assert src.overviews(2) == [2, 4]
        assert src.overviews(3) == [2, 4]


def test_build_overviews_gauss(data):
    inputfile = str(data.join('RGB.byte.tif'))
    with rasterio.open(inputfile, 'r+') as src:
        overview_factors = [2, 4]
        src.build_overviews(overview_factors, resampling=OverviewResampling.gauss)
        assert src.overviews(1) == [2, 4]
        assert src.overviews(2) == [2, 4]
        assert src.overviews(3) == [2, 4]


def test_test_unsupported_algo(data):
    inputfile = str(data.join('RGB.byte.tif'))
    with pytest.raises(ValueError):
        with rasterio.open(inputfile, 'r+') as src:
            overview_factors = [2, 4]
            src.build_overviews(overview_factors, resampling=Resampling.q1)


def test_issue1333(data):
    """Fail if asked to create more than one 1x1 overview"""
    inputfile = str(data.join('RGB.byte.tif'))
    with pytest.raises(OverviewCreationError):
        with rasterio.open(inputfile, 'r+') as src:
            overview_factors = [1024, 2048]
            src.build_overviews(
                overview_factors, resampling=OverviewResampling.average)


@requires_gdal2
def test_build_overviews_new_file(tmpdir, path_rgb_byte_tif):
    """Confirm fix of #1497"""
    dst_file = str(tmpdir.join('test.tif'))
    with rasterio.open(path_rgb_byte_tif) as src:
        with rasterio.open(dst_file, 'w', **src.profile) as dst:
            dst.write(src.read())
            overview_factors = [2, 4]
            dst.build_overviews(
                overview_factors, resampling=OverviewResampling.nearest)

    with rasterio.open(dst_file, overview_level=1) as src:
        data = src.read()
        assert data.any()


@pytest.mark.parametrize("ovr_levels", [[2], [3], [2, 4, 8]])
@requires_gdal33
<<<<<<< HEAD
def test_build_overviews_rms(data):
    """Make sure RMS resampling works with gdal3.3."""
    inputfile = str(data.join('RGB.byte.tif'))
    with rasterio.open(inputfile, 'r+') as src:
        overview_factors = [2, 4]
        src.build_overviews(overview_factors, resampling=OverviewResampling.rms)
        assert src.overviews(1) == [2, 4]
        assert src.overviews(2) == [2, 4]
        assert src.overviews(3) == [2, 4]


@requires_gdal33
def test_ignore_overviews(data):
    """open dataset with OVERVIEW_LEVEL=-1, overviews should be ignored"""
=======
def test_ignore_overviews(data, ovr_levels):
    """open dataset with OVERVIEW_LEVEL=NONE, overviews should be ignored"""
>>>>>>> daefe3c0
    inputfile = str(data.join('RGB.byte.tif'))

    # Add overview levels to the fixture.
    with rasterio.open(inputfile, 'r+') as src:
<<<<<<< HEAD
        src.build_overviews([2], resampling=OverviewResampling.nearest)
=======
        src.build_overviews(ovr_levels, resampling=Resampling.nearest)
>>>>>>> daefe3c0

    with rasterio.open(inputfile, OVERVIEW_LEVEL=-1) as src:
        assert src.overviews(1) == []
        assert src.overviews(2) == []
        assert src.overviews(3) == []


@requires_gdal33
def test_decimated_no_use_overview(red_green):
    """Force ignore existing overviews when performing decimated read"""
    # Corrupt overview of red file by replacing red.tif.ovr with
    # green.tif.ovr.  We have a GDAL overview reading bug if green
    # pixels appear in a decimated read.
    green_ovr = red_green.join("green.tif.ovr")
    green_ovr.move(red_green.join("red.tif.ovr"))
    assert not green_ovr.exists()

    # Read the corrupted red overview.
    with rasterio.open(str(red_green.join("red.tif.ovr"))) as ovr:
        ovr_data = ovr.read(2)
        ovr_shape = ovr_data.shape
        assert (ovr_data == 204).all()  # Green pixels in band 2

    # Perform decimated read and ensure no use of file overview
    # (different from corrupted).
    with rasterio.open(str(red_green.join("red.tif")), OVERVIEW_LEVEL="NONE") as src:
        decimated_data = src.read(2, out_shape=ovr_shape)
        assert not np.array_equal(ovr_data, decimated_data)<|MERGE_RESOLUTION|>--- conflicted
+++ resolved
@@ -110,34 +110,13 @@
 
 @pytest.mark.parametrize("ovr_levels", [[2], [3], [2, 4, 8]])
 @requires_gdal33
-<<<<<<< HEAD
-def test_build_overviews_rms(data):
-    """Make sure RMS resampling works with gdal3.3."""
-    inputfile = str(data.join('RGB.byte.tif'))
-    with rasterio.open(inputfile, 'r+') as src:
-        overview_factors = [2, 4]
-        src.build_overviews(overview_factors, resampling=OverviewResampling.rms)
-        assert src.overviews(1) == [2, 4]
-        assert src.overviews(2) == [2, 4]
-        assert src.overviews(3) == [2, 4]
-
-
-@requires_gdal33
-def test_ignore_overviews(data):
-    """open dataset with OVERVIEW_LEVEL=-1, overviews should be ignored"""
-=======
 def test_ignore_overviews(data, ovr_levels):
     """open dataset with OVERVIEW_LEVEL=NONE, overviews should be ignored"""
->>>>>>> daefe3c0
     inputfile = str(data.join('RGB.byte.tif'))
 
     # Add overview levels to the fixture.
     with rasterio.open(inputfile, 'r+') as src:
-<<<<<<< HEAD
-        src.build_overviews([2], resampling=OverviewResampling.nearest)
-=======
         src.build_overviews(ovr_levels, resampling=Resampling.nearest)
->>>>>>> daefe3c0
 
     with rasterio.open(inputfile, OVERVIEW_LEVEL=-1) as src:
         assert src.overviews(1) == []
@@ -165,4 +144,15 @@
     # (different from corrupted).
     with rasterio.open(str(red_green.join("red.tif")), OVERVIEW_LEVEL="NONE") as src:
         decimated_data = src.read(2, out_shape=ovr_shape)
-        assert not np.array_equal(ovr_data, decimated_data)+        assert not np.array_equal(ovr_data, decimated_data)
+
+
+def test_build_overviews_rms(data):
+    """Make sure RMS resampling works with gdal3.3."""
+    inputfile = str(data.join('RGB.byte.tif'))
+    with rasterio.open(inputfile, 'r+') as src:
+        overview_factors = [2, 4]
+        src.build_overviews(overview_factors, resampling=OverviewResampling.rms)
+        assert src.overviews(1) == [2, 4]
+        assert src.overviews(2) == [2, 4]
+        assert src.overviews(3) == [2, 4]