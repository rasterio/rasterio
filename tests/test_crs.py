"""crs module tests"""

import copy
import json
import logging
import os
import pickle
import subprocess

import pytest

import rasterio
from rasterio._base import _can_create_osr
from rasterio.crs import CRS
from rasterio.env import env_ctx_if_needed, Env
from rasterio.errors import CRSError

from .conftest import requires_gdal21, requires_gdal22, requires_gdal_lt_3


# Items like "D_North_American_1983" characterize the Esri dialect
# of WKT SRS.
ESRI_PROJECTION_STRING = (
    'PROJCS["USA_Contiguous_Albers_Equal_Area_Conic_USGS_version",'
    'GEOGCS["GCS_North_American_1983",DATUM["D_North_American_1983",'
    'SPHEROID["GRS_1980",6378137.0,298.257222101]],'
    'PRIMEM["Greenwich",0.0],'
    'UNIT["Degree",0.0174532925199433]],'
    'PROJECTION["Albers"],'
    'PARAMETER["false_easting",0.0],'
    'PARAMETER["false_northing",0.0],'
    'PARAMETER["central_meridian",-96.0],'
    'PARAMETER["standard_parallel_1",29.5],'
    'PARAMETER["standard_parallel_2",45.5],'
    'PARAMETER["latitude_of_origin",23.0],'
    'UNIT["Meter",1.0],'
    'VERTCS["NAVD_1988",'
    'VDATUM["North_American_Vertical_Datum_1988"],'
    'PARAMETER["Vertical_Shift",0.0],'
    'PARAMETER["Direction",1.0],UNIT["Centimeter",0.01]]]')


class CustomCRS(object):
    def to_wkt(self):
        return CRS.from_epsg(4326).to_wkt()


def test_crs_constructor_dict():
    """Can create a CRS from a dict"""
    crs = CRS({'init': 'epsg:3857'})
    assert crs['init'] == 'epsg:3857'
    assert 'PROJCS["WGS 84 / Pseudo-Mercator"' in crs.wkt


def test_crs_constructor_keywords():
    """Can create a CRS from keyword args, ignoring unknowns"""
    crs = CRS(init='epsg:3857', foo='bar')
    assert crs['init'] == 'epsg:3857'
    assert 'PROJCS["WGS 84 / Pseudo-Mercator"' in crs.wkt


def test_crs_constructor_crs_obj():
    """Can create a CRS from a CRS obj"""
    crs = CRS(CRS(init='epsg:3857'))
    assert crs['init'] == 'epsg:3857'
    assert 'PROJCS["WGS 84 / Pseudo-Mercator"' in crs.wkt


@pytest.fixture(scope='session')
def profile_rgb_byte_tif(path_rgb_byte_tif):
    with rasterio.open(path_rgb_byte_tif) as src:
        return src.profile


def test_read_epsg():
    with rasterio.open('tests/data/RGB.byte.tif') as src:
        assert src.crs.to_epsg() == 32618


@requires_gdal_lt_3
def test_read_esri_wkt():
    with rasterio.open('tests/data/test_esri_wkt.tif') as src:
        assert 'PROJCS["USA_Contiguous_Albers_Equal_Area_Conic_USGS_version",' in src.crs.wkt
        assert 'GEOGCS["GCS_North_American_1983",DATUM["D_North_American_1983",' in src.crs.wkt
        assert src.crs.to_dict() == {
            'datum': 'NAD83',
            'lat_0': 23,
            'lat_1': 29.5,
            'lat_2': 45.5,
            'lon_0': -96,
            'no_defs': True,
            'proj': 'aea',
            'units': 'm',
            'x_0': 0,
            'y_0': 0,
        }


def test_read_no_crs():
    """crs of a dataset with no SRS is None"""
    with rasterio.open('tests/data/389225main_sw_1965_1024.jpg') as src:
        assert src.crs is None


# Ensure that CRS sticks when we write a file.
@pytest.mark.gdalbin
def test_write_3857(tmpdir):
    src_path = str(tmpdir.join('lol.tif'))
    subprocess.call([
        'gdalwarp', '-t_srs', 'epsg:3857',
        'tests/data/RGB.byte.tif', src_path])
    dst_path = str(tmpdir.join('wut.tif'))
    with rasterio.open(src_path) as src:
        with rasterio.open(dst_path, 'w', **src.meta) as dst:
            assert dst.crs.to_epsg() == 3857
    info = subprocess.check_output([
        'gdalinfo', dst_path])
    # WKT string may vary a bit w.r.t GDAL versions
    assert '"WGS 84 / Pseudo-Mercator"' in info.decode('utf-8')


def test_write_bogus_fails(tmpdir, profile_rgb_byte_tif):
    src_path = str(tmpdir.join('lol.tif'))
    profile = profile_rgb_byte_tif.copy()
    profile['crs'] = ['foo']
    with pytest.raises(CRSError):
        rasterio.open(src_path, 'w', **profile)
        # TODO: switch to DatasetWriter here and don't require a .start().


def test_from_proj4_json():
    json_str = '{"proj": "longlat", "ellps": "WGS84", "datum": "WGS84"}'
    crs_dict = CRS.from_string(json_str)
    assert crs_dict == json.loads(json_str)

    # Test with invalid JSON code
    with pytest.raises(ValueError):
        assert CRS.from_string('{foo: bar}')


def test_from_epsg():
    crs_dict = CRS.from_epsg(4326)
    assert crs_dict['init'].lower() == 'epsg:4326'

    # Test with invalid EPSG code
    with pytest.raises(ValueError):
        assert CRS.from_epsg(0)


def test_from_epsg_string():
    crs_dict = CRS.from_string('epsg:4326')
    assert crs_dict['init'].lower() == 'epsg:4326'

    # Test with invalid EPSG code
    with pytest.raises(ValueError):
        assert CRS.from_string('epsg:xyz')


def test_from_string():
    wgs84_crs = CRS.from_string('+proj=longlat +ellps=WGS84 +datum=WGS84 +no_defs')
    assert wgs84_crs.to_dict() == {'init': 'epsg:4326'}

    # Make sure this doesn't get handled using the from_epsg() even though 'epsg' is in the string
    epsg_init_crs = CRS.from_string('+init=epsg:26911')
    assert epsg_init_crs.to_dict() == {'init': 'epsg:26911'}


@pytest.mark.parametrize('proj,expected', [({'init': 'epsg:4326'}, True), ({'init': 'epsg:3857'}, False)])
def test_is_geographic(proj, expected):
    assert CRS(proj).is_geographic is expected


def test_is_geographic_from_string():
    wgs84_crs = CRS.from_string('+proj=longlat +ellps=WGS84 +datum=WGS84 +no_defs')
    assert wgs84_crs.is_geographic is True

    nad27_crs = CRS.from_string('+proj=longlat +ellps=clrk66 +datum=NAD27 +no_defs')
    assert nad27_crs.is_geographic is True

    lcc_crs = CRS.from_string('+lon_0=-95 +ellps=GRS80 +y_0=0 +no_defs=True +proj=lcc +x_0=0 +units=m +lat_2=77 +lat_1=49 +lat_0=0')
    assert lcc_crs.is_geographic is False


def test_is_projected():
    assert CRS({'init': 'epsg:3857'}).is_projected is True

    lcc_crs = CRS.from_string('+lon_0=-95 +ellps=GRS80 +y_0=0 +no_defs=True +proj=lcc +x_0=0 +units=m +lat_2=77 +lat_1=49 +lat_0=0')
    assert CRS(lcc_crs).is_projected is True

    wgs84_crs = CRS.from_string('+proj=longlat +ellps=WGS84 +datum=WGS84 +no_defs')
    assert CRS(wgs84_crs).is_projected is False


def test_is_same_crs():
    crs1 = CRS({'init': 'epsg:4326'})
    crs2 = CRS({'init': 'epsg:3857'})

    assert crs1 == crs1
    assert crs1 != crs2

    wgs84_crs = CRS.from_string('+proj=longlat +ellps=WGS84 +datum=WGS84 +no_defs')
    assert crs1 == wgs84_crs

    # Make sure that same projection with different parameter are not equal
    lcc_crs1 = CRS.from_string('+lon_0=-95 +ellps=GRS80 +y_0=0 +no_defs=True +proj=lcc +x_0=0 +units=m +lat_2=77 +lat_1=49 +lat_0=0')
    lcc_crs2 = CRS.from_string('+lon_0=-95 +ellps=GRS80 +y_0=0 +no_defs=True +proj=lcc +x_0=0 +units=m +lat_2=77 +lat_1=45 +lat_0=0')
    assert lcc_crs1 != lcc_crs2


def test_null_crs_equality():
    assert CRS() == CRS()
    a = CRS()
    assert a == a
    assert not a != a


def test_null_and_valid_crs_equality():
    assert (CRS() == CRS(init='epsg:4326')) is False


def test_to_string():
    assert CRS({'init': 'epsg:4326'}).to_string() == "EPSG:4326"


def test_is_valid_false():
    with Env(), pytest.raises(CRSError):
        CRS(init='epsg:432600').is_valid


def test_is_valid():
    assert CRS(init='epsg:4326').is_valid


@pytest.mark.parametrize('arg', ['{}', '[]', ''])
def test_empty_json(arg):
    with Env(), pytest.raises(CRSError):
        CRS.from_string(arg)


@pytest.mark.parametrize('arg', [None, {}, ''])
def test_can_create_osr_none_err(arg):
    """Passing None or empty fails"""
    assert not _can_create_osr(arg)


def test_can_create_osr():
    assert _can_create_osr({'init': 'epsg:4326'})
    assert _can_create_osr('epsg:4326')


@pytest.mark.parametrize('arg', ['epsg:-1', 'foo'])
def test_can_create_osr_invalid(arg):
    """invalid CRS definitions fail"""
    with Env():
        assert not _can_create_osr(arg)


@requires_gdal22(
    reason="GDAL bug resolved in 2.2+ allowed invalid CRS to be created")
def test_can_create_osr_invalid_epsg_0():
    assert not _can_create_osr('epsg:')


def test_has_wkt_property():
    assert CRS({'init': 'epsg:4326'}).wkt.startswith('GEOGCS["WGS 84",DATUM')


def test_repr():
    assert repr(CRS({'init': 'epsg:4326'})).startswith("CRS.from_epsg(4326)")


def test_dunder_str():
    assert str(CRS({'init': 'epsg:4326'})) == CRS({'init': 'epsg:4326'}).to_string()


def test_epsg_code_true():
    assert CRS({'init': 'epsg:4326'}).is_epsg_code


def test_epsg():
    assert CRS({'init': 'epsg:4326'}).to_epsg() == 4326
    assert CRS.from_string('+proj=longlat +datum=WGS84 +no_defs').to_epsg() == 4326


def test_epsg__no_code_available():
    lcc_crs = CRS.from_string('+lon_0=-95 +ellps=GRS80 +y_0=0 +no_defs=True +proj=lcc '
                              '+x_0=0 +units=m +lat_2=77 +lat_1=49 +lat_0=0')
    assert lcc_crs.to_epsg() is None


def test_crs_OSR_equivalence():
    crs1 = CRS.from_string('+proj=longlat +datum=WGS84 +no_defs')
    crs2 = CRS.from_string('+proj=latlong +datum=WGS84 +no_defs')
    crs3 = CRS({'init': 'epsg:4326'})
    assert crs1 == crs2
    assert crs1 == crs3


def test_crs_OSR_no_equivalence():
    crs1 = CRS.from_string('+proj=longlat +datum=WGS84 +no_defs')
    crs2 = CRS.from_string('+proj=longlat +datum=NAD27 +no_defs')
    assert crs1 != crs2


def test_safe_osr_release(tmpdir):
    log = logging.getLogger('rasterio._gdal')
    log.setLevel(logging.DEBUG)
    logfile = str(tmpdir.join('test.log'))
    fh = logging.FileHandler(logfile)
    log.addHandler(fh)

    with rasterio.Env():
        CRS({}) == CRS({})

    log = open(logfile).read()
    assert "Pointer 'hSRS' is NULL in 'OSRRelease'" not in log


@requires_gdal21(reason="CRS equality is buggy pre-2.1")
def test_from_wkt():
    wgs84 = CRS.from_string('+proj=longlat +datum=WGS84 +no_defs')
    from_wkt = CRS.from_wkt(wgs84.wkt)
    assert wgs84.wkt == from_wkt.wkt


def test_from_wkt_invalid():
    with Env(), pytest.raises(CRSError):
        CRS.from_wkt('trash')


def test_from_user_input_epsg():
    assert 'init' in CRS.from_user_input('epsg:4326')


@requires_gdal_lt_3
@pytest.mark.parametrize('projection_string', [ESRI_PROJECTION_STRING])
def test_from_esri_wkt_no_fix(projection_string):
    """Test ESRI CRS morphing with no datum fixing"""
    with Env():
        crs = CRS.from_wkt(projection_string)
        assert 'DATUM["D_North_American_1983"' in crs.wkt


@requires_gdal_lt_3
@pytest.mark.parametrize('projection_string', [ESRI_PROJECTION_STRING])
def test_from_esri_wkt_fix_datum(projection_string):
    """Test ESRI CRS morphing with datum fixing"""
    with Env(GDAL_FIX_ESRI_WKT='DATUM'):
        crs = CRS.from_wkt(projection_string, morph_from_esri_dialect=True)
        assert 'DATUM["North_American_Datum_1983"' in crs.wkt


@requires_gdal_lt_3
def test_to_esri_wkt_fix_datum():
    """Morph to Esri form"""
    assert 'DATUM["D_North_American_1983"' in CRS(init='epsg:26913').to_wkt(morph_to_esri_dialect=True)


def test_compound_crs():
    wkt = """COMPD_CS["unknown",GEOGCS["WGS 84",DATUM["WGS_1984",SPHEROID["WGS 84",6378137,298.257223563,AUTHORITY["EPSG","7030"]],TOWGS84[0,0,0,0,0,0,0],AUTHORITY["EPSG","6326"]],PRIMEM["Greenwich",0],UNIT["degree",0.0174532925199433],AUTHORITY["EPSG","4326"]],VERT_CS["unknown",VERT_DATUM["unknown",2005],UNIT["metre",1.0,AUTHORITY["EPSG","9001"]],AXIS["Up",UP]]]"""
    assert CRS.from_wkt(wkt).wkt.startswith('COMPD_CS')


def test_dataset_compound_crs():
    with rasterio.open("tests/data/compdcs.vrt") as dataset:
        assert dataset.crs.wkt.startswith('COMPD_CS')


@pytest.mark.wheel
def test_environ_patch(gdalenv, monkeypatch):
    """PROJ_LIB is patched when rasterio._crs is imported"""
    monkeypatch.delenv('GDAL_DATA', raising=False)
    monkeypatch.delenv('PROJ_LIB', raising=False)
    with env_ctx_if_needed():
        assert CRS.from_epsg(4326) != CRS(units='m', proj='aeqd', ellps='WGS84', datum='WGS84', lat_0=-17.0, lon_0=-44.0)


def test_exception():
    """Get the exception we expect"""
    with pytest.raises(CRSError):
        CRS.from_wkt("bogus")


def test_exception_proj4():
    """Get the exception message we expect"""
    with pytest.raises(CRSError):
        CRS.from_proj4("+proj=bogus")


@pytest.mark.parametrize('projection_string', [ESRI_PROJECTION_STRING])
def test_crs_private_wkt(projection_string):
    """Original WKT is saved"""
    CRS.from_wkt(projection_string)._wkt == projection_string


@pytest.mark.parametrize('projection_string', [ESRI_PROJECTION_STRING])
def test_implicit_proj_dict(projection_string):
    """Ensure that old behavior is preserved"""
    assert CRS.from_wkt(projection_string)['proj'] == 'aea'


def test_capitalized_epsg_init():
    """Ensure that old behavior is preserved"""
    assert CRS(init='EPSG:4326').to_epsg() == 4326


def test_issue1609_wktext_a():
    """Check on fix of issue 1609"""
    src_proj = {'ellps': 'WGS84',
            'proj': 'stere',
            'lat_0': -90.0,
            'lon_0': 0.0,
            'x_0': 0.0,
            'y_0': 0.0,
            'lat_ts': -70,
            'no_defs': True}
    wkt = CRS(src_proj).wkt
    assert 'PROJECTION["Polar_Stereographic"]' in wkt
    assert 'PARAMETER["latitude_of_origin",-70]' in wkt


@requires_gdal_lt_3
def test_issue1609_wktext_b():
    """Check on fix of issue 1609"""
    dst_proj = {'ellps': 'WGS84',
               'h': 9000000.0,
               'lat_0': -78.0,
               'lon_0': 0.0,
               'proj': 'nsper',
               'units': 'm',
               'x_0': 0,
               'y_0': 0,
               'wktext': True}
    wkt = CRS(dst_proj).wkt
    assert '+wktext' in wkt


def test_empty_crs_str():
    """str(CRS()) should be empty string"""
    assert str(CRS()) == ''


def test_issue1620():
    """Different forms of EPSG:3857 are equal"""
    assert CRS.from_wkt('PROJCS["WGS 84 / Pseudo-Mercator",GEOGCS["WGS 84",DATUM["WGS_1984",SPHEROID["WGS 84",6378137,298.257223563,AUTHORITY["EPSG","7030"]],AUTHORITY["EPSG","6326"]],PRIMEM["Greenwich",0,AUTHORITY["EPSG","8901"]],UNIT["degree",0.0174532925199433,AUTHORITY["EPSG","9122"]],AUTHORITY["EPSG","4326"]],PROJECTION["Mercator_1SP"],PARAMETER["central_meridian",0],PARAMETER["scale_factor",1],PARAMETER["false_easting",0],PARAMETER["false_northing",0],UNIT["metre",1,AUTHORITY["EPSG","9001"]],AXIS["X",EAST],AXIS["Y",NORTH],EXTENSION["PROJ4","+proj=merc +a=6378137 +b=6378137 +lat_ts=0.0 +lon_0=0.0 +x_0=0.0 +y_0=0 +k=1.0 +units=m +nadgrids=@null +wktext +no_defs"],AUTHORITY["EPSG","3857"]]') == CRS.from_dict(init='epsg:3857')


@pytest.mark.parametrize('factory,arg', [(CRS.from_epsg, 3857), (CRS.from_dict, {'ellps': 'WGS84', 'proj': 'stere', 'lat_0': -90.0, 'lon_0': 0.0, 'x_0': 0.0, 'y_0': 0.0, 'lat_ts': -70, 'no_defs': True})])
def test_pickle(factory, arg):
    """A CRS is pickleable"""
    crs1 = factory(arg)
    crs2 = pickle.loads(pickle.dumps(crs1))
    assert crs2 == crs1


def test_linear_units():
    """CRS linear units can be had"""
    assert CRS.from_epsg(3857).linear_units == 'metre'


def test_crs_copy():
    """CRS can be copied"""
    assert copy.copy(CRS.from_epsg(3857)).wkt.startswith('PROJCS["WGS 84 / Pseudo-Mercator",GEOGCS["WGS 84",DATUM["WGS_1984",SPHEROID["WGS 84"')


def test_crs_hash():
    """hashes of equivalent CRS are equal"""
    assert hash(CRS.from_epsg(3857)) == hash(CRS.from_epsg(3857))


def test_crs_hash_unequal():
    """hashes of non-equivalent CRS are not equal"""
    assert hash(CRS.from_epsg(3857)) != hash(CRS.from_epsg(4326))


def test_crs84():
    """Create CRS from OGC code"""
    assert "WGS 84" in CRS.from_user_input("urn:ogc:def:crs:OGC::CRS84").wkt


<<<<<<< HEAD
@pytest.mark.parametrize("other", ["", 4.2, 0])
def test_equals_different_type(other):
    assert CRS.from_epsg(4326) != other
    assert CRS.from_epsg(4326) != 4.2
    assert CRS.from_epsg(4326) != 0
=======
def test_from_user_input_custom_crs_class():
    assert CRS.from_user_input(CustomCRS()) == CRS.from_epsg(4326)
>>>>>>> 07727608
<|MERGE_RESOLUTION|>--- conflicted
+++ resolved
@@ -478,13 +478,12 @@
     assert "WGS 84" in CRS.from_user_input("urn:ogc:def:crs:OGC::CRS84").wkt
 
 
-<<<<<<< HEAD
 @pytest.mark.parametrize("other", ["", 4.2, 0])
 def test_equals_different_type(other):
+    """Comparison to non-CRS objects is False"""
     assert CRS.from_epsg(4326) != other
-    assert CRS.from_epsg(4326) != 4.2
-    assert CRS.from_epsg(4326) != 0
-=======
+
+
 def test_from_user_input_custom_crs_class():
-    assert CRS.from_user_input(CustomCRS()) == CRS.from_epsg(4326)
->>>>>>> 07727608
+    """Support comparison to foreign objects that provide to_wkt()"""
+    assert CRS.from_user_input(CustomCRS()) == CRS.from_epsg(4326)