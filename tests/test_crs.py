"""crs module tests"""

import copy
import json
import logging
import os
import pickle
import subprocess

import pytest

import rasterio
from rasterio._base import _can_create_osr
from rasterio.crs import CRS, epsg_treats_as_latlong, epsg_treats_as_northingeasting
from rasterio.enums import WktVersion
from rasterio.env import env_ctx_if_needed, Env
from rasterio.errors import CRSError

from .conftest import (
    gdal_version,
    requires_gdal21,
    requires_gdal22,
    requires_gdal_lt_3,
    requires_gdal3,
    requires_gdal31,
)

# Items like "D_North_American_1983" characterize the Esri dialect
# of WKT SRS.
ESRI_PROJECTION_STRING = (
    'PROJCS["USA_Contiguous_Albers_Equal_Area_Conic_USGS_version",'
    'GEOGCS["GCS_North_American_1983",DATUM["D_North_American_1983",'
    'SPHEROID["GRS_1980",6378137.0,298.257222101]],'
    'PRIMEM["Greenwich",0.0],'
    'UNIT["Degree",0.0174532925199433]],'
    'PROJECTION["Albers"],'
    'PARAMETER["false_easting",0.0],'
    'PARAMETER["false_northing",0.0],'
    'PARAMETER["central_meridian",-96.0],'
    'PARAMETER["standard_parallel_1",29.5],'
    'PARAMETER["standard_parallel_2",45.5],'
    'PARAMETER["latitude_of_origin",23.0],'
    'UNIT["Meter",1.0],'
    'VERTCS["NAVD_1988",'
    'VDATUM["North_American_Vertical_Datum_1988"],'
    'PARAMETER["Vertical_Shift",0.0],'
    'PARAMETER["Direction",1.0],UNIT["Centimeter",0.01]]]')


class CustomCRS:
    def to_wkt(self):
        return CRS.from_epsg(4326).to_wkt()


def test_crs_constructor_dict():
    """Can create a CRS from a dict"""
    crs = CRS({'init': 'epsg:3857'})
    assert crs['init'] == 'epsg:3857'
    assert 'PROJCS["WGS 84 / Pseudo-Mercator"' in crs.wkt


def test_crs_constructor_keywords():
    """Can create a CRS from keyword args, ignoring unknowns"""
    crs = CRS(init='epsg:3857', foo='bar')
    assert crs['init'] == 'epsg:3857'
    assert 'PROJCS["WGS 84 / Pseudo-Mercator"' in crs.wkt


def test_crs_constructor_crs_obj():
    """Can create a CRS from a CRS obj"""
    crs = CRS(CRS(init='epsg:3857'))
    assert crs['init'] == 'epsg:3857'
    assert 'PROJCS["WGS 84 / Pseudo-Mercator"' in crs.wkt


@pytest.fixture(scope='session')
def profile_rgb_byte_tif(path_rgb_byte_tif):
    with rasterio.open(path_rgb_byte_tif) as src:
        return src.profile


def test_read_epsg():
    with rasterio.open('tests/data/RGB.byte.tif') as src:
        assert src.crs.to_epsg() == 32618


@requires_gdal_lt_3
def test_read_esri_wkt():
    with rasterio.open('tests/data/test_esri_wkt.tif') as src:
        assert 'PROJCS["USA_Contiguous_Albers_Equal_Area_Conic_USGS_version",' in src.crs.wkt
        assert 'GEOGCS["GCS_North_American_1983",DATUM["D_North_American_1983",' in src.crs.wkt
        assert src.crs.to_dict() == {
            'datum': 'NAD83',
            'lat_0': 23,
            'lat_1': 29.5,
            'lat_2': 45.5,
            'lon_0': -96,
            'no_defs': True,
            'proj': 'aea',
            'units': 'm',
            'x_0': 0,
            'y_0': 0,
        }


def test_read_no_crs():
    """crs of a dataset with no SRS is None"""
    with rasterio.open('tests/data/389225main_sw_1965_1024.jpg') as src:
        assert src.crs is None


# Ensure that CRS sticks when we write a file.
@pytest.mark.gdalbin
def test_write_3857(tmpdir):
    src_path = str(tmpdir.join('lol.tif'))
    subprocess.call([
        'gdalwarp', '-t_srs', 'epsg:3857',
        'tests/data/RGB.byte.tif', src_path])
    dst_path = str(tmpdir.join('wut.tif'))
    with rasterio.open(src_path) as src:
        with rasterio.open(dst_path, 'w', **src.meta) as dst:
            assert dst.crs.to_epsg() == 3857
    info = subprocess.check_output([
        'gdalinfo', dst_path])
    # WKT string may vary a bit w.r.t GDAL versions
    assert '"WGS 84 / Pseudo-Mercator"' in info.decode('utf-8')


def test_write_bogus_fails(tmpdir, profile_rgb_byte_tif):
    src_path = str(tmpdir.join('lol.tif'))
    profile = profile_rgb_byte_tif.copy()
    profile['crs'] = ['foo']
    with pytest.raises(CRSError):
        rasterio.open(src_path, 'w', **profile)
        # TODO: switch to DatasetWriter here and don't require a .start().


def test_from_proj4_json():
    json_str = '{"proj": "longlat", "ellps": "WGS84", "datum": "WGS84"}'
    crs_dict = CRS.from_string(json_str)
    assert crs_dict == json.loads(json_str)

    # Test with invalid JSON code
    with pytest.raises(ValueError):
        assert CRS.from_string('{foo: bar}')


def test_from_epsg():
    crs_dict = CRS.from_epsg(4326)
    assert crs_dict['init'].lower() == 'epsg:4326'

    # Test with invalid EPSG code
    with pytest.raises(ValueError):
        assert CRS.from_epsg(0)


def test_from_epsg_string():
    crs_dict = CRS.from_string('epsg:4326')
    assert crs_dict['init'].lower() == 'epsg:4326'

    # Test with invalid EPSG code
    with pytest.raises(ValueError):
        assert CRS.from_string('epsg:xyz')


def test_from_string():
    wgs84_crs = CRS.from_string('+proj=longlat +ellps=WGS84 +datum=WGS84 +no_defs')
    assert wgs84_crs.to_dict() == {'init': 'epsg:4326'}

    # Make sure this doesn't get handled using the from_epsg() even though 'epsg' is in the string
    epsg_init_crs = CRS.from_string('+init=epsg:26911')
    assert epsg_init_crs.to_dict() == {'init': 'epsg:26911'}


@pytest.mark.parametrize('proj,expected', [({'init': 'epsg:4326'}, True), ({'init': 'epsg:3857'}, False)])
def test_is_geographic(proj, expected):
    assert CRS(proj).is_geographic is expected


def test_is_geographic_from_string():
    wgs84_crs = CRS.from_string('+proj=longlat +ellps=WGS84 +datum=WGS84 +no_defs')
    assert wgs84_crs.is_geographic is True

    nad27_crs = CRS.from_string('+proj=longlat +ellps=clrk66 +datum=NAD27 +no_defs')
    assert nad27_crs.is_geographic is True

    lcc_crs = CRS.from_string('+lon_0=-95 +ellps=GRS80 +y_0=0 +no_defs=True +proj=lcc +x_0=0 +units=m +lat_2=77 +lat_1=49 +lat_0=0')
    assert lcc_crs.is_geographic is False


def test_is_projected():
    assert CRS({'init': 'epsg:3857'}).is_projected is True

    lcc_crs = CRS.from_string('+lon_0=-95 +ellps=GRS80 +y_0=0 +no_defs=True +proj=lcc +x_0=0 +units=m +lat_2=77 +lat_1=49 +lat_0=0')
    assert CRS(lcc_crs).is_projected is True

    wgs84_crs = CRS.from_string('+proj=longlat +ellps=WGS84 +datum=WGS84 +no_defs')
    assert CRS(wgs84_crs).is_projected is False


@requires_gdal21(reason="CRS equality is buggy pre-2.1")
@pytest.mark.parametrize('epsg_code', [3857, 4326, 26913, 32618])
def test_equality_from_epsg(epsg_code):
    assert CRS.from_epsg(epsg_code) == CRS.from_epsg(epsg_code)


@requires_gdal21(reason="CRS equality is buggy pre-2.1")
@pytest.mark.parametrize('epsg_code', [3857, 4326, 26913, 32618])
def test_equality_from_dict(epsg_code):
    assert CRS.from_dict(init='epsg:{}'.format(epsg_code)) == CRS.from_dict(init='epsg:{}'.format(epsg_code))


def test_is_same_crs():
    crs1 = CRS({'init': 'epsg:4326'})
    crs2 = CRS({'init': 'epsg:3857'})

    assert crs1 == crs1
    assert crs1 != crs2

    wgs84_crs = CRS.from_string('+proj=longlat +ellps=WGS84 +datum=WGS84 +no_defs')
    assert crs1 == wgs84_crs

    # Make sure that same projection with different parameter are not equal
    lcc_crs1 = CRS.from_string('+lon_0=-95 +ellps=GRS80 +y_0=0 +no_defs=True +proj=lcc +x_0=0 +units=m +lat_2=77 +lat_1=49 +lat_0=0')
    lcc_crs2 = CRS.from_string('+lon_0=-95 +ellps=GRS80 +y_0=0 +no_defs=True +proj=lcc +x_0=0 +units=m +lat_2=77 +lat_1=45 +lat_0=0')
    assert lcc_crs1 != lcc_crs2


def test_null_crs_equality():
    assert CRS() == CRS()
    a = CRS()
    assert a == a
    assert not a != a


def test_null_and_valid_crs_equality():
    assert (CRS() == CRS(init='epsg:4326')) is False


def test_to_string():
    assert CRS({'init': 'epsg:4326'}).to_string() == "EPSG:4326"


def test_is_valid_false():
    with Env(), pytest.raises(CRSError):
        CRS(init='epsg:432600').is_valid


def test_is_valid():
    assert CRS(init='epsg:4326').is_valid


@pytest.mark.parametrize('arg', ['{}', '[]', ''])
def test_empty_json(arg):
    with Env(), pytest.raises(CRSError):
        CRS.from_string(arg)


@pytest.mark.parametrize('arg', [None, {}, ''])
def test_can_create_osr_none_err(arg):
    """Passing None or empty fails"""
    assert not _can_create_osr(arg)


def test_can_create_osr():
    assert _can_create_osr({'init': 'epsg:4326'})
    assert _can_create_osr('epsg:4326')


@pytest.mark.parametrize('arg', ['epsg:-1', 'foo'])
def test_can_create_osr_invalid(arg):
    """invalid CRS definitions fail"""
    with Env():
        assert not _can_create_osr(arg)


@requires_gdal22(
    reason="GDAL bug resolved in 2.2+ allowed invalid CRS to be created")
def test_can_create_osr_invalid_epsg_0():
    assert not _can_create_osr('epsg:')


def test_has_wkt_property():
    assert CRS({'init': 'epsg:4326'}).wkt.startswith('GEOGCS["WGS 84",DATUM')


def test_repr():
    assert repr(CRS({'init': 'epsg:4326'})).startswith("CRS.from_epsg(4326)")


def test_dunder_str():
    assert str(CRS({'init': 'epsg:4326'})) == CRS({'init': 'epsg:4326'}).to_string()


def test_epsg_code_true():
    assert CRS({'init': 'epsg:4326'}).is_epsg_code


def test_epsg():
    assert CRS({'init': 'epsg:4326'}).to_epsg() == 4326
    assert CRS.from_string('+proj=longlat +datum=WGS84 +no_defs').to_epsg() == 4326


def test_epsg__no_code_available():
    lcc_crs = CRS.from_string('+lon_0=-95 +ellps=GRS80 +y_0=0 +no_defs=True +proj=lcc '
                              '+x_0=0 +units=m +lat_2=77 +lat_1=49 +lat_0=0')
    assert lcc_crs.to_epsg() is None


def test_crs_OSR_equivalence():
    crs1 = CRS.from_string('+proj=longlat +datum=WGS84 +no_defs')
    crs2 = CRS.from_string('+proj=latlong +datum=WGS84 +no_defs')
    crs3 = CRS({'init': 'epsg:4326'})
    assert crs1 == crs2
    assert crs1 == crs3


def test_crs_OSR_no_equivalence():
    crs1 = CRS.from_string('+proj=longlat +datum=WGS84 +no_defs')
    crs2 = CRS.from_string('+proj=longlat +datum=NAD27 +no_defs')
    assert crs1 != crs2


def test_safe_osr_release(tmpdir):
    log = logging.getLogger('rasterio._gdal')
    log.setLevel(logging.DEBUG)
    logfile = str(tmpdir.join('test.log'))
    fh = logging.FileHandler(logfile)
    log.addHandler(fh)

    with rasterio.Env():
        CRS({}) == CRS({})

    log = open(logfile).read()
    assert "Pointer 'hSRS' is NULL in 'OSRRelease'" not in log


@requires_gdal21(reason="CRS equality is buggy pre-2.1")
def test_from_wkt():
    wgs84 = CRS.from_string('+proj=longlat +datum=WGS84 +no_defs')
    from_wkt = CRS.from_wkt(wgs84.wkt)
    assert wgs84.wkt == from_wkt.wkt


def test_from_wkt_invalid():
    with Env(), pytest.raises(CRSError):
        CRS.from_wkt('trash')


def test_from_user_input_epsg():
    assert 'init' in CRS.from_user_input('epsg:4326')


@requires_gdal_lt_3
@pytest.mark.parametrize('projection_string', [ESRI_PROJECTION_STRING])
def test_from_esri_wkt_no_fix(projection_string):
    """Test ESRI CRS morphing with no datum fixing"""
    with Env():
        crs = CRS.from_wkt(projection_string)
        assert 'DATUM["D_North_American_1983"' in crs.wkt


@requires_gdal_lt_3
@pytest.mark.parametrize('projection_string', [ESRI_PROJECTION_STRING])
def test_from_esri_wkt_fix_datum(projection_string):
    """Test ESRI CRS morphing with datum fixing"""
    with Env(GDAL_FIX_ESRI_WKT='DATUM'):
        crs = CRS.from_wkt(projection_string, morph_from_esri_dialect=True)
        assert 'DATUM["North_American_Datum_1983"' in crs.wkt


@requires_gdal_lt_3
def test_to_esri_wkt_fix_datum():
    """Morph to Esri form"""
    assert 'DATUM["D_North_American_1983"' in CRS(init='epsg:26913').to_wkt(morph_to_esri_dialect=True)


@requires_gdal3
@pytest.mark.parametrize("version", ["WKT2_2019", WktVersion.WKT2_2019])
def test_to_wkt__version(version):
    assert CRS.from_epsg(4326).to_wkt(version=version).startswith('GEOGCRS["WGS 84",')


@requires_gdal3
def test_to_wkt__env_version():
    with Env(OSR_WKT_FORMAT="WKT2_2018"):
        assert CRS.from_epsg(4326).to_wkt().startswith('GEOGCRS["WGS 84",')


@requires_gdal3
def test_to_wkt__version_invalid():
    with pytest.raises(ValueError):
        CRS.from_epsg(4326).to_wkt(version="INVALID")

@requires_gdal_lt_3
def test_to_wkt__version__warning_gdal2():
    with pytest.warns(UserWarning):
        CRS.from_epsg(4326).to_wkt(version=WktVersion.WKT2_2019)


def test_compound_crs():
    wkt = """COMPD_CS["unknown",GEOGCS["WGS 84",DATUM["WGS_1984",SPHEROID["WGS 84",6378137,298.257223563,AUTHORITY["EPSG","7030"]],TOWGS84[0,0,0,0,0,0,0],AUTHORITY["EPSG","6326"]],PRIMEM["Greenwich",0],UNIT["degree",0.0174532925199433],AUTHORITY["EPSG","4326"]],VERT_CS["unknown",VERT_DATUM["unknown",2005],UNIT["metre",1.0,AUTHORITY["EPSG","9001"]],AXIS["Up",UP]]]"""
    assert CRS.from_wkt(wkt).wkt.startswith('COMPD_CS')


def test_dataset_compound_crs():
    with rasterio.open("tests/data/compdcs.vrt") as dataset:
        assert dataset.crs.wkt.startswith('COMPD_CS')


@pytest.mark.wheel
def test_environ_patch(gdalenv, monkeypatch):
    """PROJ_LIB is patched when rasterio._crs is imported"""
    monkeypatch.delenv('GDAL_DATA', raising=False)
    monkeypatch.delenv('PROJ_LIB', raising=False)
    with env_ctx_if_needed():
        assert CRS.from_epsg(4326) != CRS(units='m', proj='aeqd', ellps='WGS84', datum='WGS84', lat_0=-17.0, lon_0=-44.0)


def test_exception():
    """Get the exception we expect"""
    with pytest.raises(CRSError):
        CRS.from_wkt("bogus")


def test_exception_proj4():
    """Get the exception message we expect"""
    with pytest.raises(CRSError):
        CRS.from_proj4("+proj=bogus")


@pytest.mark.parametrize('projection_string', [ESRI_PROJECTION_STRING])
def test_crs_private_wkt(projection_string):
    """Original WKT is saved"""
    CRS.from_wkt(projection_string)._wkt == projection_string


@pytest.mark.parametrize('projection_string', [ESRI_PROJECTION_STRING])
def test_implicit_proj_dict(projection_string):
    """Ensure that old behavior is preserved"""
    assert CRS.from_wkt(projection_string)['proj'] == 'aea'


def test_capitalized_epsg_init():
    """Ensure that old behavior is preserved"""
    assert CRS(init='EPSG:4326').to_epsg() == 4326


def test_issue1609_wktext_a():
    """Check on fix of issue 1609"""
    src_proj = {'ellps': 'WGS84',
            'proj': 'stere',
            'lat_0': -90.0,
            'lon_0': 0.0,
            'x_0': 0.0,
            'y_0': 0.0,
            'lat_ts': -70,
            'no_defs': True}
    wkt = CRS(src_proj).wkt
    assert 'PROJECTION["Polar_Stereographic"]' in wkt
    assert 'PARAMETER["latitude_of_origin",-70]' in wkt


@requires_gdal_lt_3
def test_issue1609_wktext_b():
    """Check on fix of issue 1609"""
    dst_proj = {'ellps': 'WGS84',
               'h': 9000000.0,
               'lat_0': -78.0,
               'lon_0': 0.0,
               'proj': 'nsper',
               'units': 'm',
               'x_0': 0,
               'y_0': 0,
               'wktext': True}
    wkt = CRS(dst_proj).wkt
    assert '+wktext' in wkt


def test_empty_crs_str():
    """str(CRS()) should be empty string"""
    assert str(CRS()) == ''


def test_issue1620():
    """Different forms of EPSG:3857 are equal"""
    assert CRS.from_wkt('PROJCS["WGS 84 / Pseudo-Mercator",GEOGCS["WGS 84",DATUM["WGS_1984",SPHEROID["WGS 84",6378137,298.257223563,AUTHORITY["EPSG","7030"]],AUTHORITY["EPSG","6326"]],PRIMEM["Greenwich",0,AUTHORITY["EPSG","8901"]],UNIT["degree",0.0174532925199433,AUTHORITY["EPSG","9122"]],AUTHORITY["EPSG","4326"]],PROJECTION["Mercator_1SP"],PARAMETER["central_meridian",0],PARAMETER["scale_factor",1],PARAMETER["false_easting",0],PARAMETER["false_northing",0],UNIT["metre",1,AUTHORITY["EPSG","9001"]],AXIS["X",EAST],AXIS["Y",NORTH],EXTENSION["PROJ4","+proj=merc +a=6378137 +b=6378137 +lat_ts=0.0 +lon_0=0.0 +x_0=0.0 +y_0=0 +k=1.0 +units=m +nadgrids=@null +wktext +no_defs"],AUTHORITY["EPSG","3857"]]') == CRS.from_dict(init='epsg:3857')


@pytest.mark.parametrize('factory,arg', [(CRS.from_epsg, 3857), (CRS.from_dict, {'ellps': 'WGS84', 'proj': 'stere', 'lat_0': -90.0, 'lon_0': 0.0, 'x_0': 0.0, 'y_0': 0.0, 'lat_ts': -70, 'no_defs': True})])
def test_pickle(factory, arg):
    """A CRS is pickleable"""
    crs1 = factory(arg)
    crs2 = pickle.loads(pickle.dumps(crs1))
    assert crs2 == crs1


def test_linear_units():
    """CRS linear units can be had"""
    assert CRS.from_epsg(3857).linear_units == 'metre'
    assert CRS.from_epsg(2261).linear_units == 'US survey foot'
    assert CRS.from_epsg(4326).linear_units == 'unknown'


def test_linear_units_factor():
    """CRS linear units can be had"""
    assert CRS.from_epsg(3857).linear_units_factor[0] == 'metre'
    assert CRS.from_epsg(3857).linear_units_factor[1] == 1.0
    assert CRS.from_epsg(2261).linear_units_factor[0] == 'US survey foot'
    assert CRS.from_epsg(2261).linear_units_factor[1] == pytest.approx(0.3048006096012192)
    with pytest.raises(CRSError):
        CRS.from_epsg(4326).linear_units_factor


def test_crs_copy():
    """CRS can be copied"""
    assert copy.copy(CRS.from_epsg(3857)).wkt.startswith('PROJCS["WGS 84 / Pseudo-Mercator",GEOGCS["WGS 84",DATUM["WGS_1984",SPHEROID["WGS 84"')


def test_crs_hash():
    """hashes of equivalent CRS are equal"""
    assert hash(CRS.from_epsg(3857)) == hash(CRS.from_epsg(3857))


def test_crs_hash_unequal():
    """hashes of non-equivalent CRS are not equal"""
    assert hash(CRS.from_epsg(3857)) != hash(CRS.from_epsg(4326))


def test_crs84():
    """Create CRS from OGC code"""
    assert "WGS 84" in CRS.from_user_input("urn:ogc:def:crs:OGC::CRS84").wkt


@pytest.mark.parametrize("other", ["", 4.2, 0])
def test_equals_different_type(other):
    """Comparison to non-CRS objects is False"""
    assert CRS.from_epsg(4326) != other


def test_from_user_input_custom_crs_class():
    """Support comparison to foreign objects that provide to_wkt()"""
    assert CRS.from_user_input(CustomCRS()) == CRS.from_epsg(4326)


@pytest.mark.parametrize(
    "crs_obj",
    [
        CRS.from_user_input("http://www.opengis.net/def/crs/EPSG/0/4326"),
        pytest.param(
            CRS.from_epsg(4326),
            marks=pytest.mark.xfail(
                gdal_version.major < 3, reason="GDAL 2 always returns False"
            ),
        ),
    ],
)
def test_epsg_treats_as_latlong(crs_obj):
    """EPSG treats this CRS as lat, lon (see also PR #1943)."""
    assert epsg_treats_as_latlong(crs_obj)


@pytest.mark.parametrize(
    "crs_obj",
    [
        CRS.from_user_input("http://www.opengis.net/def/crs/OGC/1.3/CRS84"),
        CRS.from_user_input("http://www.opengis.net/def/crs/EPSG/0/2193"),
        CRS.from_epsg(3857),
        CRS.from_epsg(32618),
    ]
)
def test_epsg_treats_as_latlong_not(crs_obj):
    """EPSG does not treat this CRS as lat, lon (see also PR #1943)."""
    assert not epsg_treats_as_latlong(crs_obj)


@pytest.mark.parametrize(
    "crs_obj",
    [
        CRS.from_user_input("http://www.opengis.net/def/crs/EPSG/0/2193"),
        pytest.param(
            CRS.from_epsg(2193),
            marks=pytest.mark.xfail(
                gdal_version.major < 3, reason="GDAL 2 always returns False"
            ),
        ),
    ],
)
def test_epsg_treats_as_northingeasting(crs_obj):
    """EPSG treats this CRS as northing, easting"""
    assert epsg_treats_as_northingeasting(crs_obj)


@pytest.mark.parametrize(
    "crs_obj",
    [
        CRS.from_epsg(32618),
        CRS.from_epsg(3857),
        CRS.from_user_input("http://www.opengis.net/def/crs/OGC/1.3/CRS84"),
        CRS.from_user_input("http://www.opengis.net/def/crs/EPSG/0/4326"),
    ],
)
def test_epsg_treats_as_northingeasting_not(crs_obj):
    """EPSG does not treat this CRS as northing, easting"""
    assert not epsg_treats_as_northingeasting(crs_obj)


def test_from_string__wkt_with_proj():
    wkt = (
        'PROJCS["WGS 84 / Pseudo-Mercator",'
        'GEOGCS["WGS 84",'
        '    DATUM["WGS_1984",'
        '        SPHEROID["WGS 84",6378137,298.257223563,'
        '            AUTHORITY["EPSG","7030"]],'
        '        AUTHORITY["EPSG","6326"]],'
        '    PRIMEM["Greenwich",0,'
        '        AUTHORITY["EPSG","8901"]],'
        '    UNIT["degree",0.0174532925199433,'
        '        AUTHORITY["EPSG","9122"]],'
        '    AUTHORITY["EPSG","4326"]],'
        'PROJECTION["Mercator_1SP"],'
        'PARAMETER["central_meridian",0],'
        'PARAMETER["scale_factor",1],'
        'PARAMETER["false_easting",0],'
        'PARAMETER["false_northing",0],'
        'UNIT["metre",1,'
        '    AUTHORITY["EPSG","9001"]],'
        'AXIS["Easting",EAST],'
        'AXIS["Northing",NORTH],'
        'EXTENSION["PROJ4","+proj=merc +a=6378137 +b=6378137 +lat_ts=0 '
        '+lon_0=0 +x_0=0 +y_0=0 +k=1 +units=m +nadgrids=@null +wktext +no_defs"],'
        'AUTHORITY["EPSG","3857"]] '
    )
    assert CRS.from_string(wkt).to_epsg() == 3857


@requires_gdal3
def test_esri_auth__from_string():
    assert CRS.from_string('ESRI:54009').to_string() == 'ESRI:54009'


@requires_gdal3
def test_esri_auth__to_epsg():
    assert CRS.from_user_input('ESRI:54009').to_epsg() is None


@requires_gdal3
def test_esri_auth__to_authority():
    assert CRS.from_user_input('ESRI:54009').to_authority() == ('ESRI', '54009')


def test_from_authority__to_authority():
    assert CRS.from_authority("EPSG", 4326).to_authority() == ("EPSG", "4326")


def test_to_authority__no_code_available():
    lcc_crs = CRS.from_string('+lon_0=-95 +ellps=GRS80 +y_0=0 +no_defs=True +proj=lcc '
                              '+x_0=0 +units=m +lat_2=77 +lat_1=49 +lat_0=0')
    assert lcc_crs.to_authority() is None


@pytest.mark.parametrize(
    'crs_obj,result',
    [
        (CRS.from_user_input("http://www.opengis.net/def/crs/OGC/1.3/CRS84"), False),
        (CRS.from_user_input("http://www.opengis.net/def/crs/EPSG/0/2193"), False),
        (CRS.from_user_input("http://www.opengis.net/def/crs/EPSG/0/4326"), True),
    ]
)
def test_is_latlong(crs_obj, result):
    """Test if CRS should be treated as latlon."""
    assert epsg_treats_as_latlong(crs_obj) == result


@pytest.mark.parametrize(
    'crs_obj,result',
    [
        (CRS.from_user_input("http://www.opengis.net/def/crs/OGC/1.3/CRS84"), False),
        (CRS.from_user_input("http://www.opengis.net/def/crs/EPSG/0/2193"), True),
        (CRS.from_user_input("http://www.opengis.net/def/crs/EPSG/0/4326"), False),
    ]
)
def test_is_northingeasting(crs_obj, result):
    """Test if CRS should be treated as having northing/easting coordinate ordering."""
    assert epsg_treats_as_northingeasting(crs_obj) == result


@requires_gdal_lt_3
@pytest.mark.parametrize('crs_obj', [CRS.from_epsg(4326), CRS.from_epsg(2193)])
def test_latlong_northingeasting_gdal2(crs_obj):
    """Check CRS created from epsg with GDAL 2 always return False."""
    assert not epsg_treats_as_latlong(crs_obj)
    assert not epsg_treats_as_northingeasting(crs_obj)


@requires_gdal3
def test_latlong_northingeasting_gdal3():
    """Check CRS created from epsg with GDAL 3."""
    assert epsg_treats_as_latlong(CRS.from_epsg(4326))
    assert epsg_treats_as_northingeasting(CRS.from_epsg(2193))


<<<<<<< HEAD
@requires_gdal3
def test_tmerc_no_match():
    """Should not match an authority, see issue #2293."""
    s = "+proj=tmerc +lat_0=0 +lon_0=10.7584 +k=0.9996 +x_0=0 +y_0=0 +datum=WGS84 +units=m +no_defs"
    crs = CRS.from_string(s)
    assert crs.to_epsg() is None
=======
def test_crs_to_json_dict():
    aeqd_crs = CRS(proj="aeqd", lon_0=-80, lat_0=40.5)
    if gdal_version.at_least('3.1'):
        json_dict = aeqd_crs.to_dict(proj_json=True)
        assert json_dict["type"] == "ProjectedCRS"
    else:
        with pytest.raises(CRSError):
            aeqd_crs.to_dict(proj_json=True)


def test_crs_to_json():
    aeqd_crs = CRS(proj="aeqd", lon_0=-80, lat_0=40.5)
    if gdal_version.at_least('3.1'):
        json_data = aeqd_crs.to_json()
        assert "ProjectedCRS" in json_data
        assert "\n" not in json_data
    else:
        with pytest.raises(CRSError):
            aeqd_crs.to_json()


def test_crs_to_json__empty():
    crs = CRS()
    if gdal_version.at_least('3.1'):
        assert crs.to_json() == ""
    else:
        with pytest.raises(CRSError):
            crs.to_json()


def test_crs_to_json_dict__empty():
    crs = CRS()
    if gdal_version.at_least('3.1'):
        assert crs.to_dict(proj_json=True) == {}
    else:
        with pytest.raises(CRSError):
            crs.to_dict(proj_json=True)


def test_crs_to_json__pretty():
    aeqd_crs = CRS(proj="aeqd", lon_0=-80, lat_0=40.5)
    if gdal_version.at_least('3.1'):
        json_data = aeqd_crs.to_json(pretty=True)
        assert "ProjectedCRS" in json_data
        assert json_data.startswith('{\n  "')
    else:
        with pytest.raises(CRSError):
            aeqd_crs.to_json(pretty=True)


def test_crs_to_json__pretty__indenation():
    aeqd_crs = CRS(proj="aeqd", lon_0=-80, lat_0=40.5)
    if gdal_version.at_least('3.1'):
        json_data = aeqd_crs.to_json(pretty=True, indentation=4)
        assert "ProjectedCRS" in json_data
        assert json_data.startswith('{\n    "')
    else:
        with pytest.raises(CRSError):
            aeqd_crs.to_json(pretty=True, indentation=4)


@requires_gdal31
def test_crs_from_json_dict():
    aeqd_crs = CRS(proj="aeqd", lon_0=-80, lat_0=40.5)
    assert CRS.from_dict(aeqd_crs.to_dict(proj_json=True)) == aeqd_crs


@requires_gdal31
def test_crs_from_json_dict__user_input():
    aeqd_crs = CRS(proj="aeqd", lon_0=-80, lat_0=40.5)
    assert CRS.from_user_input(aeqd_crs.to_dict(proj_json=True)) == aeqd_crs


@requires_gdal31
def test_crs_from_json_dict__init():
    aeqd_crs = CRS(proj="aeqd", lon_0=-80, lat_0=40.5)
    assert CRS(aeqd_crs.to_dict(proj_json=True)) == aeqd_crs


@requires_gdal31
def test_crs_proj_json__user_input():
    aeqd_crs = CRS(proj="aeqd", lon_0=-80, lat_0=40.5)
    assert CRS.from_user_input(aeqd_crs.to_json()) == aeqd_crs


@requires_gdal31
def test_crs_proj_json__from_string():
    aeqd_crs = CRS(proj="aeqd", lon_0=-80, lat_0=40.5)
    assert CRS.from_string(aeqd_crs.to_json()) == aeqd_crs
>>>>>>> a8f7e11b
<|MERGE_RESOLUTION|>--- conflicted
+++ resolved
@@ -3,7 +3,6 @@
 import copy
 import json
 import logging
-import os
 import pickle
 import subprocess
 
@@ -391,6 +390,7 @@
 def test_to_wkt__version_invalid():
     with pytest.raises(ValueError):
         CRS.from_epsg(4326).to_wkt(version="INVALID")
+
 
 @requires_gdal_lt_3
 def test_to_wkt__version__warning_gdal2():
@@ -700,101 +700,52 @@
     assert epsg_treats_as_northingeasting(CRS.from_epsg(2193))
 
 
-<<<<<<< HEAD
 @requires_gdal3
 def test_tmerc_no_match():
     """Should not match an authority, see issue #2293."""
     s = "+proj=tmerc +lat_0=0 +lon_0=10.7584 +k=0.9996 +x_0=0 +y_0=0 +datum=WGS84 +units=m +no_defs"
     crs = CRS.from_string(s)
     assert crs.to_epsg() is None
-=======
+
+
+@requires_gdal31
 def test_crs_to_json_dict():
     aeqd_crs = CRS(proj="aeqd", lon_0=-80, lat_0=40.5)
-    if gdal_version.at_least('3.1'):
-        json_dict = aeqd_crs.to_dict(proj_json=True)
-        assert json_dict["type"] == "ProjectedCRS"
-    else:
-        with pytest.raises(CRSError):
-            aeqd_crs.to_dict(proj_json=True)
-
-
-def test_crs_to_json():
-    aeqd_crs = CRS(proj="aeqd", lon_0=-80, lat_0=40.5)
-    if gdal_version.at_least('3.1'):
-        json_data = aeqd_crs.to_json()
-        assert "ProjectedCRS" in json_data
-        assert "\n" not in json_data
-    else:
-        with pytest.raises(CRSError):
-            aeqd_crs.to_json()
-
-
-def test_crs_to_json__empty():
-    crs = CRS()
-    if gdal_version.at_least('3.1'):
-        assert crs.to_json() == ""
-    else:
-        with pytest.raises(CRSError):
-            crs.to_json()
-
-
+    json_dict = aeqd_crs.to_dict(projjson=True)
+    assert json_dict["type"] == "ProjectedCRS"
+
+
+@requires_gdal31
 def test_crs_to_json_dict__empty():
     crs = CRS()
-    if gdal_version.at_least('3.1'):
-        assert crs.to_dict(proj_json=True) == {}
-    else:
-        with pytest.raises(CRSError):
-            crs.to_dict(proj_json=True)
-
-
-def test_crs_to_json__pretty():
-    aeqd_crs = CRS(proj="aeqd", lon_0=-80, lat_0=40.5)
-    if gdal_version.at_least('3.1'):
-        json_data = aeqd_crs.to_json(pretty=True)
-        assert "ProjectedCRS" in json_data
-        assert json_data.startswith('{\n  "')
-    else:
-        with pytest.raises(CRSError):
-            aeqd_crs.to_json(pretty=True)
-
-
-def test_crs_to_json__pretty__indenation():
-    aeqd_crs = CRS(proj="aeqd", lon_0=-80, lat_0=40.5)
-    if gdal_version.at_least('3.1'):
-        json_data = aeqd_crs.to_json(pretty=True, indentation=4)
-        assert "ProjectedCRS" in json_data
-        assert json_data.startswith('{\n    "')
-    else:
-        with pytest.raises(CRSError):
-            aeqd_crs.to_json(pretty=True, indentation=4)
+    assert crs.to_dict(projjson=True) == {}
 
 
 @requires_gdal31
 def test_crs_from_json_dict():
     aeqd_crs = CRS(proj="aeqd", lon_0=-80, lat_0=40.5)
-    assert CRS.from_dict(aeqd_crs.to_dict(proj_json=True)) == aeqd_crs
+    assert CRS.from_dict(aeqd_crs.to_dict(projjson=True)) == aeqd_crs
 
 
 @requires_gdal31
 def test_crs_from_json_dict__user_input():
     aeqd_crs = CRS(proj="aeqd", lon_0=-80, lat_0=40.5)
-    assert CRS.from_user_input(aeqd_crs.to_dict(proj_json=True)) == aeqd_crs
+    assert CRS.from_user_input(aeqd_crs.to_dict(projjson=True)) == aeqd_crs
 
 
 @requires_gdal31
 def test_crs_from_json_dict__init():
     aeqd_crs = CRS(proj="aeqd", lon_0=-80, lat_0=40.5)
-    assert CRS(aeqd_crs.to_dict(proj_json=True)) == aeqd_crs
+    assert CRS(aeqd_crs.to_dict(projjson=True)) == aeqd_crs
 
 
 @requires_gdal31
 def test_crs_proj_json__user_input():
     aeqd_crs = CRS(proj="aeqd", lon_0=-80, lat_0=40.5)
-    assert CRS.from_user_input(aeqd_crs.to_json()) == aeqd_crs
+    assert CRS.from_user_input(json.dumps(aeqd_crs.to_dict(projjson=True))) == aeqd_crs
 
 
 @requires_gdal31
 def test_crs_proj_json__from_string():
     aeqd_crs = CRS(proj="aeqd", lon_0=-80, lat_0=40.5)
-    assert CRS.from_string(aeqd_crs.to_json()) == aeqd_crs
->>>>>>> a8f7e11b
+    assert CRS.from_string(json.dumps(aeqd_crs.to_dict(projjson=True))) == aeqd_crs