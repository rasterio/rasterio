--- conflicted
+++ resolved
@@ -685,14 +685,10 @@
 )
 def test_construct_geodetic_crs(crs_obj, geod_crs):
     """Test if CRS geodetic CRS matches expectations."""
-<<<<<<< HEAD
     assert crs_obj.geodetic_crs == geod_crs
-=======
-    assert crs_obj.to_geodetic() == geod_crs
 
     
 @pytest.mark.parametrize("crs", [CRS.from_epsg(4326), CRS.from_string("EPSG:4326")])
 def test_epsg_4326_ogc_crs84(crs):
     """EPSG:4326 not equivalent to OGC:CRS84."""
     assert CRS.from_string("OGC:CRS84") != crs
->>>>>>> dda8d72a
