--- conflicted
+++ resolved
@@ -267,24 +267,6 @@
         GRIORA_Mode
         GRIORA_Gauss
 
-<<<<<<< HEAD
-    ctypedef enum GDALColorInterp:
-        GCI_Undefined
-        GCI_GrayIndex
-        GCI_PaletteIndex
-        GCI_RedBand
-        GCI_GreenBand
-        GCI_BlueBand
-        GCI_AlphaBand
-        GCI_HueBand
-        GCI_SaturationBand
-        GCI_LightnessBand
-        GCI_CyanBand
-        GCI_YCbCr_YBand
-        GCI_YCbCr_CbBand
-        GCI_YCbCr_CrBand
-        GCI_Max
-    
     ctypedef enum GDALRATFieldType:
         GFT_Integer
         GFT_Real
@@ -314,7 +296,6 @@
     ctypedef enum GDALRATTableType:
         GRTT_THEMATIC
         GRTT_ATHEMATIC
-=======
 
 IF (CTE_GDAL_MAJOR_VERSION, CTE_GDAL_MINOR_VERSION) >= (3, 10):
     cdef extern from "gdal.h" nogil:
@@ -379,7 +360,6 @@
 
 
 cdef extern from "gdal.h" nogil:
->>>>>>> 0339fb95
 
     ctypedef struct GDALColorEntry:
         short c1
@@ -521,8 +501,8 @@
     void GDALRATSetValueAsString(GDALRasterAttributeTableH hRAT, int iRow, int iField, const char * pszValue)
     GDALRATFieldType GDALRATGetTypeOfCol(GDALRasterAttributeTableH hRAT, int iCol)
     GDALRATFieldUsage GDALRATGetUsageOfCol(GDALRasterAttributeTableH hRAT, int iCol)
-    CPLErr GDALRATSetTableType(GDALRasterAttributeTableH hRAT, const GDALRATSetTableType elnTableType)
-    GDALRATSetTableType GDALRATGetTableType(GDALRasterAttributeTableH hRAT)
+    CPLErr GDALRATSetTableType(GDALRasterAttributeTableH hRAT, GDALRATTableType elnTableType)
+    GDALRATTableType GDALRATGetTableType(GDALRasterAttributeTableH hRAT)
     const char *GDALRATGetNameOfCol(void *hRat, int col)
     int GDALGetMaskFlags(GDALRasterBandH band)
     int GDALCreateDatasetMaskBand(GDALDatasetH hds, int flags)
