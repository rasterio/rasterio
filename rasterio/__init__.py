--- conflicted
+++ resolved
@@ -79,13 +79,8 @@
 
     have_vsi_plugin = False
 
-<<<<<<< HEAD
 __all__ = ['band', 'open', 'pad', 'Band', 'Env', 'CRS']
 __version__ = "1.4dev"
-=======
-__all__ = ['band', 'open', 'pad', 'Env', 'CRS']
-__version__ = "1.3.5"
->>>>>>> 2fbe99fa
 __gdal_version__ = gdal_version()
 __proj_version__ = ".".join([str(version) for version in get_proj_version()])
 __geos_version__ = ".".join([str(version) for version in get_geos_version()])
