--- conflicted
+++ resolved
@@ -82,11 +82,7 @@
     have_vsi_plugin = False
 
 __all__ = ['band', 'open', 'pad', 'Band', 'Env', 'CRS']
-<<<<<<< HEAD
 __version__ = "1.5.0.dev"
-=======
-__version__ = "1.4.3"
->>>>>>> 7f8bda2e
 __gdal_version__ = gdal_version()
 __proj_version__ = ".".join([str(version) for version in get_proj_version()])
 __geos_version__ = ".".join([str(version) for version in get_geos_version()])
