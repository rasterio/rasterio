"""Rasterio"""

from collections import namedtuple
from contextlib import ExitStack
import logging
from logging import NullHandler
import os

import rasterio._loading
with rasterio._loading.add_gdal_dll_directories():
    from rasterio._show_versions import show_versions
    from rasterio._version import gdal_version, get_geos_version, get_proj_version
    from rasterio.crs import CRS
    from rasterio.drivers import driver_from_extension, is_blacklisted
    from rasterio.dtypes import (
        bool_,
        ubyte,
        sbyte,
        uint8,
        int8,
        uint16,
        int16,
        uint32,
        int32,
        float32,
        float64,
        complex_,
        check_dtype,
        complex_int16,
    )
    from rasterio.env import ensure_env_with_credentials, Env, env_ctx_if_needed
    from rasterio.errors import RasterioIOError, DriverCapabilityError
    from rasterio.io import (
        DatasetReader, get_writer_for_path, get_writer_for_driver, MemoryFile)
    from rasterio.profiles import default_gtiff_profile
    from rasterio.transform import Affine, guard_transform
    from rasterio._path import _parse_path

    # These modules are imported from the Cython extensions, but are also import
    # here to help tools like cx_Freeze find them automatically
    import rasterio._err
    import rasterio.coords
    import rasterio.enums
    import rasterio._path

    try:
        from rasterio.io import FilePath
        have_vsi_plugin = True
    except ImportError:
        class FilePath:
            pass
        have_vsi_plugin = False

<<<<<<< HEAD
__all__ = ['band', 'open', 'pad', 'Env', 'CRS', 'show_versions']
__version__ = "1.3a3"
=======
__all__ = ['band', 'open', 'pad', 'Env', 'CRS']
__version__ = "1.3a4"
>>>>>>> eb2a2422
__gdal_version__ = gdal_version()
__proj_version__ = ".".join([str(version) for version in get_proj_version()])
__geos_version__ = ".".join([str(version) for version in get_geos_version()])

# Rasterio attaches NullHandler to the 'rasterio' logger and its
# descendents. See
# https://docs.python.org/2/howto/logging.html#configuring-logging-for-a-library
# Applications must attach their own handlers in order to see messages.
# See rasterio/rio/main.py for an example.
log = logging.getLogger(__name__)
log.addHandler(NullHandler())


@ensure_env_with_credentials
def open(fp, mode='r', driver=None, width=None, height=None, count=None,
         crs=None, transform=None, dtype=None, nodata=None, sharing=False,
         **kwargs):
    """Open a dataset for reading or writing.

    The dataset may be located in a local file, in a resource located by
    a URL, or contained within a stream of bytes.

    In read ('r') or read/write ('r+') mode, no keyword arguments are
    required: these attributes are supplied by the opened dataset.

    In write ('w' or 'w+') mode, the driver, width, height, count, and dtype
    keywords are strictly required.

    Parameters
    ----------
    fp : str, file object, PathLike object, FilePath, or MemoryFile
        A filename or URL, a file object opened in binary ('rb') mode, a
        Path object, or one of the rasterio classes that provides the
        dataset-opening interface (has an open method that returns a
        dataset).
    mode : str, optional
        'r' (read, the default), 'r+' (read/write), 'w' (write), or
        'w+' (write/read).
    driver : str, optional
        A short format driver name (e.g. "GTiff" or "JPEG") or a list of
        such names (see GDAL docs at
        https://gdal.org/drivers/raster/index.html). In 'w' or 'w+' modes
        a single name is required. In 'r' or 'r+' modes the driver can
        usually be omitted. Registered drivers will be tried
        sequentially until a match is found. When multiple drivers are
        available for a format such as JPEG2000, one of them can be
        selected by using this keyword argument.
    width : int, optional
        The number of columns of the raster dataset. Required in 'w' or
        'w+' modes, it is ignored in 'r' or 'r+' modes.
    height : int, optional
        The number of rows of the raster dataset. Required in 'w' or
        'w+' modes, it is ignored in 'r' or 'r+' modes.
    count : int, optional
        The count of dataset bands. Required in 'w' or 'w+' modes, it is
        ignored in 'r' or 'r+' modes.
    crs : str, dict, or CRS; optional
        The coordinate reference system. Required in 'w' or 'w+' modes,
        it is ignored in 'r' or 'r+' modes.
    transform : Affine instance, optional
        Affine transformation mapping the pixel space to geographic
        space. Required in 'w' or 'w+' modes, it is ignored in 'r' or
        'r+' modes.
    dtype : str or numpy dtype
        The data type for bands. For example: 'uint8' or
        ``rasterio.uint16``. Required in 'w' or 'w+' modes, it is
        ignored in 'r' or 'r+' modes.
    nodata : int, float, or nan; optional
        Defines the pixel value to be interpreted as not valid data.
        Required in 'w' or 'w+' modes, it is ignored in 'r' or 'r+'
        modes.
    sharing : bool; optional
        To reduce overhead and prevent programs from running out of file
        descriptors, rasterio maintains a pool of shared low level
        dataset handles. When `True` this function will use a shared
        handle if one is available. Multithreaded programs must avoid
        sharing and should set *sharing* to `False`.
    kwargs : optional
        These are passed to format drivers as directives for creating or
        interpreting datasets. For example: in 'w' or 'w+' modes
        a `tiled=True` keyword argument will direct the GeoTIFF format
        driver to create a tiled, rather than striped, TIFF.

    Returns
    -------
    A ``DatasetReader`` or ``DatasetWriter`` object.

    Examples
    --------

    To open a GeoTIFF for reading using standard driver discovery and
    no directives:

    >>> import rasterio
    >>> with rasterio.open('example.tif') as dataset:
    ...     print(dataset.profile)

    To open a JPEG2000 using only the JP2OpenJPEG driver:

    >>> with rasterio.open(
    ...         'example.jp2', driver='JP2OpenJPEG') as dataset:
    ...     print(dataset.profile)

    To create a new 8-band, 16-bit unsigned, tiled, and LZW-compressed
    GeoTIFF with a global extent and 0.5 degree resolution:

    >>> from rasterio.transform import from_origin
    >>> with rasterio.open(
    ...         'example.tif', 'w', driver='GTiff', dtype='uint16',
    ...         width=720, height=360, count=8, crs='EPSG:4326',
    ...         transform=from_origin(-180.0, 90.0, 0.5, 0.5),
    ...         nodata=0, tiled=True, compress='lzw') as dataset:
    ...     dataset.write(...)
    """

    if not isinstance(fp, str):
        if not (
            hasattr(fp, "read")
            or hasattr(fp, "write")
            or isinstance(fp, (os.PathLike, MemoryFile, FilePath))
        ):
            raise TypeError("invalid path or file: {0!r}".format(fp))
    if mode and not isinstance(mode, str):
        raise TypeError("invalid mode: {0!r}".format(mode))
    if driver and not isinstance(driver, str):
        raise TypeError("invalid driver: {0!r}".format(driver))
    if dtype and not check_dtype(dtype):
        raise TypeError("invalid dtype: {0!r}".format(dtype))
    if nodata is not None:
        nodata = float(nodata)
    if transform:
        transform = guard_transform(transform)

    # Check driver/mode blacklist.
    if driver and is_blacklisted(driver, mode):
        raise RasterioIOError(
            "Blacklisted: file cannot be opened by "
            "driver '{0}' in '{1}' mode".format(driver, mode))

    # If the fp argument is a file-like object and can be adapted by
    # rasterio's FilePath we do so. Otherwise, we use a MemoryFile to
    # hold fp's contents and store that in an ExitStack attached to the
    # dataset object that we will return. When a dataset's close method
    # is called, this ExitStack will be unwound and the MemoryFile's
    # storage will be cleaned up.
    if mode == 'r' and hasattr(fp, 'read'):
        if have_vsi_plugin:
            return FilePath(fp).open(driver=driver, sharing=sharing, **kwargs)
        else:
            memfile = MemoryFile(fp.read())
            dataset = memfile.open(driver=driver, sharing=sharing, **kwargs)
            dataset._env.enter_context(memfile)
            return dataset

    elif mode in ('w', 'w+') and hasattr(fp, 'write'):
        memfile = MemoryFile()
        dataset = memfile.open(
            driver=driver,
            width=width,
            height=height,
            count=count,
            crs=crs,
            transform=transform,
            dtype=dtype,
            nodata=nodata,
            sharing=sharing,
            **kwargs
        )
        dataset._env.enter_context(memfile)

        # For the writing case we push an extra callback onto the
        # ExitStack. It ensures that the MemoryFile's contents are
        # copied to the open file object.
        def func(*args, **kwds):
            memfile.seek(0)
            fp.write(memfile.read())

        dataset._env.callback(func)
        return dataset

    # TODO: test for a shared base class or abstract type.
    elif isinstance(fp, (FilePath, MemoryFile)):
        if mode.startswith("r"):
            dataset = fp.open(driver=driver, sharing=sharing, **kwargs)

        # Note: FilePath does not support writing and an exception will
        # result from this.
        elif mode.startswith("w"):
            dataset = fp.open(
                driver=driver,
                width=width,
                height=height,
                count=count,
                crs=crs,
                transform=transform,
                dtype=dtype,
                nodata=nodata,
                sharing=sharing,
                **kwargs
            )
        return dataset

    # At this point, the fp argument is a string or path-like object
    # which can be converted to a string.
    else:
        raw_dataset_path = os.fspath(fp)
        path = _parse_path(raw_dataset_path)

        if mode == "r":
            dataset = DatasetReader(path, driver=driver, sharing=sharing, **kwargs)
        elif mode == "r+":
            dataset = get_writer_for_path(path, driver=driver)(
                path, mode, driver=driver, sharing=sharing, **kwargs
            )
        elif mode.startswith("w"):
            if not driver:
                driver = driver_from_extension(path)
            writer = get_writer_for_driver(driver)
            if writer is not None:
                dataset = writer(
                    path,
                    mode,
                    driver=driver,
                    width=width,
                    height=height,
                    count=count,
                    crs=crs,
                    transform=transform,
                    dtype=dtype,
                    nodata=nodata,
                    sharing=sharing,
                    **kwargs
                )
            else:
                raise DriverCapabilityError(
                    "Writer does not exist for driver: %s" % str(driver)
                )
        else:
            raise DriverCapabilityError(
                "mode must be one of 'r', 'r+', or 'w', not %s" % mode)

        return dataset


Band = namedtuple('Band', ['ds', 'bidx', 'dtype', 'shape'])


def band(ds, bidx):
    """A dataset and one or more of its bands

    Parameters
    ----------
    ds: dataset object
        An opened rasterio dataset object.
    bidx: int or sequence of ints
        Band number(s), index starting at 1.

    Returns
    -------
    rasterio.Band
    """
    return Band(ds, bidx, set(ds.dtypes).pop(), ds.shape)


def pad(array, transform, pad_width, mode=None, **kwargs):
    """pad array and adjust affine transform matrix.

    Parameters
    ----------
    array: ndarray
        Numpy ndarray, for best results a 2D array
    transform: Affine transform
        transform object mapping pixel space to coordinates
    pad_width: int
        number of pixels to pad array on all four
    mode: str or function
        define the method for determining padded values

    Returns
    -------
    (array, transform): tuple
        Tuple of new array and affine transform

    Notes
    -----
    See numpy docs for details on mode and other kwargs:
    http://docs.scipy.org/doc/numpy-1.10.0/reference/generated/numpy.pad.html
    """
    import numpy as np
    transform = guard_transform(transform)
    padded_array = np.pad(array, pad_width, mode, **kwargs)
    padded_trans = list(transform)
    padded_trans[2] -= pad_width * padded_trans[0]
    padded_trans[5] -= pad_width * padded_trans[4]
    return padded_array, Affine(*padded_trans[:6])<|MERGE_RESOLUTION|>--- conflicted
+++ resolved
@@ -51,13 +51,8 @@
             pass
         have_vsi_plugin = False
 
-<<<<<<< HEAD
-__all__ = ['band', 'open', 'pad', 'Env', 'CRS', 'show_versions']
-__version__ = "1.3a3"
-=======
 __all__ = ['band', 'open', 'pad', 'Env', 'CRS']
 __version__ = "1.3a4"
->>>>>>> eb2a2422
 __gdal_version__ = gdal_version()
 __proj_version__ = ".".join([str(version) for version in get_proj_version()])
 __geos_version__ = ".".join([str(version) for version in get_geos_version()])
