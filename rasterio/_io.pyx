--- conflicted
+++ resolved
@@ -38,7 +38,7 @@
 # Single band IO functions.
 
 cdef int io_ubyte(
-        void *hband, 
+        void *hband,
         int mode,
         int xoff,
         int yoff,
@@ -51,7 +51,7 @@
             &buffer[0, 0], buffer.shape[1], buffer.shape[0], 1, 0, 0)
 
 cdef int io_uint16(
-        void *hband, 
+        void *hband,
         int mode,
         int xoff,
         int yoff,
@@ -549,7 +549,7 @@
 
 
     def read(self, indexes=None, out=None, window=None, masked=None,
-            greedy=False):
+            boundless=False):
         """Read raster bands as a multidimensional array
 
         Parameters
@@ -578,7 +578,7 @@
             will be the same type as `out` (if used), or will be masked
             if any of the nodatavals are not `None`.
 
-        greedy : bool, optional (default `False`)
+        boundless : bool, optional (default `False`)
             If `True`, windows that extend beyond the dataset's extent
             are permitted and partially or completely filled arrays will
             be returned as appropriate.
@@ -617,40 +617,23 @@
         else:
             dtype = check_dtypes.pop()
 
-<<<<<<< HEAD
-        # Get the natural shape of the read window, greedy or not.
+        # Get the natural shape of the read window, boundless or not.
         win_shape = (len(indexes),)
         if window:
-            if greedy:
+            if boundless:
                 win_shape += (
                         window[0][1]-window[0][0], window[1][1]-window[1][0])
             else:
                 w = eval_window(window, self.height, self.width)
-                if (w[0][0] < 0 or w[0][1] > self.height or w[1][0] < 0 or
-                        w[1][1] > self.width):
-                    # GDAL's RasterIO will segfault if we don't bail out.
-                    raise ValueError(
-                        "Window: %r cannot be handled in non-greedy mode"
-                        % (window,))
-                win_shape += (w[0][1]-w[0][0], w[1][1]-w[1][0])
+                minr = min(max(w[0][0], 0), self.height)
+                maxr = max(0, min(w[0][1], self.height))
+                minc = min(max(w[1][0], 0), self.width)
+                maxc = max(0, min(w[1][1], self.width))
+                win_shape += (maxr - minr, maxc - minc)
+                window = ((minr, maxr), (minc, maxc))
         else:
             win_shape += self.shape
 
-=======
-        # Windows are always limited to the dataset's extent.
-        if window:
-            window = eval_window(window, self.height, self.width)
-            window = ((
-                    min(window[0][0] or 0, self.height),
-                    min(window[0][1] or self.height, self.height)), (
-                    min(window[1][0] or 0, self.width),
-                    min(window[1][1] or self.width, self.width)))
-
-        out_shape = (len(indexes),) + (
-            window
-            and window_shape(window, self.height, self.width)
-            or self.shape)
->>>>>>> db754a55
         if out is not None:
             if out.dtype != dtype:
                 raise ValueError(
@@ -671,12 +654,12 @@
                 arr.fill(ndv)
 
         # We can jump straight to _read() in some cases. We can ignore
-        # the greedy flag if there's no given window.
-        if not greedy or not window:
+        # the boundless flag if there's no given window.
+        if not boundless or not window:
             out = self._read(indexes, out, window, dtype)
 
         else:
-            # Compute the overlap between the dataset and the greedy window.
+            # Compute the overlap between the dataset and the boundless window.
             overlap = ((
                 max(min(window[0][0] or 0, self.height), 0),
                 max(min(window[0][1] or self.height, self.height), 0)), (
