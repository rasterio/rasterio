--- conflicted
+++ resolved
@@ -242,145 +242,8 @@
             except ValueError:
                 first_colormap = None
 
-<<<<<<< HEAD
         if not output_count:
             output_count = src_count
-=======
-    # Extent from option or extent of all inputs
-    if bounds:
-        dst_w, dst_s, dst_e, dst_n = bounds
-    else:
-        # scan input files
-        xs = []
-        ys = []
-        for dataset in datasets:
-            with dataset_opener(dataset) as src:
-                if not src.transform.is_rectilinear:
-                    raise ValueError("Rotated, non-rectilinear rasters cannot be merged.")
-                left, bottom, right, top = src.bounds
-            xs.extend([left, right])
-            ys.extend([bottom, top])
-        dst_w, dst_s, dst_e, dst_n = min(xs), min(ys), max(xs), max(ys)
-
-    # Resolution/pixel size
-    if not res:
-        res = first_res
-    elif not np.iterable(res):
-        res = (res, res)
-    elif len(res) == 1:
-        res = (res[0], res[0])
-
-    if target_aligned_pixels:
-        dst_w = math.floor(dst_w / res[0]) * res[0]
-        dst_e = math.ceil(dst_e / res[0]) * res[0]
-        dst_s = math.floor(dst_s / res[1]) * res[1]
-        dst_n = math.ceil(dst_n / res[1]) * res[1]
-
-    # Compute output array shape. We guarantee it will cover the output
-    # bounds completely
-    output_width = int(round((dst_e - dst_w) / res[0]))
-    output_height = int(round((dst_n - dst_s) / res[1]))
-
-    output_transform = Affine.translation(dst_w, dst_n) * Affine.scale(res[0], -res[1])
-
-    if dtype is not None:
-        dt = dtype
-        logger.debug("Set dtype: %s", dt)
-
-    out_profile = first_profile
-    out_profile.update(**(dst_kwds or {}))
-
-    out_profile["transform"] = output_transform
-    out_profile["height"] = output_height
-    out_profile["width"] = output_width
-    out_profile["count"] = output_count
-    out_profile["dtype"] = dt
-    if nodata is not None:
-        out_profile["nodata"] = nodata
-
-    # create destination array
-    dest = np.zeros((output_count, output_height, output_width), dtype=dt)
-
-    if nodata is not None:
-        nodataval = nodata
-        logger.debug("Set nodataval: %r", nodataval)
-
-    if nodataval is not None:
-        # Only fill if the nodataval is within dtype's range
-        inrange = False
-        if np.issubdtype(dt, np.integer):
-            info = np.iinfo(dt)
-            inrange = (info.min <= nodataval <= info.max)
-        elif np.issubdtype(dt, np.floating):
-            if math.isnan(nodataval):
-                inrange = True
-            else:
-                info = np.finfo(dt)
-                inrange = (info.min <= nodataval <= info.max)
-        if inrange:
-            dest.fill(nodataval)
-        else:
-            warnings.warn(
-                "The nodata value, %s, is beyond the valid "
-                "range of the chosen data type, %s. Consider overriding it "
-                "using the --nodata option for better results." % (
-                    nodataval, dt))
-    else:
-        nodataval = 0
-
-    for idx, dataset in enumerate(datasets):
-        with dataset_opener(dataset) as src:
-            # Real World (tm) use of boundless reads.
-            # This approach uses the maximum amount of memory to solve the
-            # problem. Making it more efficient is a TODO.
-
-            if disjoint_bounds((dst_w, dst_s, dst_e, dst_n), src.bounds):
-                logger.debug("Skipping source: src=%r, window=%r", src)
-                continue
-
-            # 1. Compute spatial intersection of destination and source
-            src_w, src_s, src_e, src_n = src.bounds
-
-            int_w = src_w if src_w > dst_w else dst_w
-            int_s = src_s if src_s > dst_s else dst_s
-            int_e = src_e if src_e < dst_e else dst_e
-            int_n = src_n if src_n < dst_n else dst_n
-
-            # 2. Compute the source window
-            src_window = windows.from_bounds(int_w, int_s, int_e, int_n, src.transform)
-
-            # 3. Compute the destination window
-            dst_window = windows.from_bounds(
-                int_w, int_s, int_e, int_n, output_transform
-            )
-
-            # 4. Read data in source window into temp
-            src_window_rnd_shp = src_window.round_lengths()
-            dst_window_rnd_shp = dst_window.round_lengths()
-            dst_window_rnd_off = dst_window_rnd_shp.round_offsets()
-
-            temp_height, temp_width = (
-                dst_window_rnd_off.height,
-                dst_window_rnd_off.width,
-            )
-            temp_shape = (src_count, temp_height, temp_width)
-
-            temp_src = src.read(
-                out_shape=temp_shape,
-                window=src_window_rnd_shp,
-                boundless=False,
-                masked=True,
-                indexes=indexes,
-                resampling=resampling,
-            )
-
-        # 5. Copy elements of temp into dest
-        roff, coff = (
-            max(0, dst_window_rnd_off.row_off),
-            max(0, dst_window_rnd_off.col_off),
-        )
-        region = dest[:, roff : roff + temp_height, coff : coff + temp_width]
->>>>>>> ee8e35ea
 
         # Extent from option or extent of all inputs
         if bounds:
