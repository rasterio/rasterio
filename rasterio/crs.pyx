--- conflicted
+++ resolved
@@ -497,23 +497,8 @@
         or None
 
         """
-<<<<<<< HEAD
-        matches = self._matches(confidence_threshold=confidence_threshold)
-        # Note: before version 1.2.7 this function only paid attention
-        # to EPSG as an authority, which is why it takes priority over
-        # others even if they were a better match.
-        if "EPSG" in matches:
-            return "EPSG", matches["EPSG"][0]
-        elif "OGC" in matches:
-            return "OGC", matches["OGC"][0]
-        elif "ESRI" in matches:
-            return "ESRI", matches["ESRI"][0]
-        elif "IAU_2015" in matches:
-            return "IAU_2015", matches["IAU_2015"][0]
-=======
         if self._epsg is not None:
             return ("EPSG", str(self._epsg))
->>>>>>> 7f8bda2e
         else:
             matches = self._matches(confidence_threshold=confidence_threshold)
             if not matches:
