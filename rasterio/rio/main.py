"""
Main command group for Rasterio's CLI.

Subcommands developed as a part of the Rasterio package have their own
modules under ``rasterio.rio`` (like ``rasterio/rio/info.py``) and are
registered in the 'rasterio.rio_commands' entry point group in
Rasterio's ``setup.py``:

    entry_points='''
        [console_scripts]
        rio=rasterio.rio.main:main_group

        [rasterio.rio_commands]
        bounds=rasterio.rio.bounds:bounds
        calc=rasterio.rio.calc:calc
        ...

Users may create their own ``rio`` subcommands by writing modules that
register entry points in Rasterio's 'rasterio.rio_plugins' group. See
for example https://github.com/sgillies/rio-plugin-example, which has
been published to PyPI as ``rio-metasay``.

There's no advantage to making a ``rio`` subcommand which doesn't
import rasterio. But if you are using rasterio, you may profit from
Rasterio's CLI infrastructure and the network of existing commands.
Please add yours to the registry

  https://github.com/rasterio/rasterio/wiki/Rio-plugin-registry

so that other ``rio`` users may find it.
"""

import itertools
import logging
import sys

from click_plugins import with_plugins
import click
import cligj

if sys.version_info < (3, 10):
    from importlib_metadata import entry_points
else:
    from importlib.metadata import entry_points

<<<<<<< HEAD
=======
from . import options
>>>>>>> ee8e35ea
import rasterio
from rasterio.session import AWSSession


def configure_logging(verbosity):
    log_level = max(10, 30 - 10 * verbosity)
    logging.basicConfig(stream=sys.stderr, level=log_level)


def gdal_version_cb(ctx, param, value):
    if not value or ctx.resilient_parsing:
        return

    click.echo("{0}".format(rasterio.__gdal_version__), color=ctx.color)
    ctx.exit()

def show_versions_cb(ctx, param, value):
    if not value or ctx.resilient_parsing:
        return

    rasterio.show_versions()
    ctx.exit()


@with_plugins(
    itertools.chain(
        entry_points(group="rasterio.rio_commands"),
<<<<<<< HEAD
        entry_points(group="rasterio.rio_plugins"),
=======
        entry_points(group="rasterio.rio_plugins")
>>>>>>> ee8e35ea
    )
)
@click.group()
@cligj.verbose_opt
@cligj.quiet_opt
@click.option(
    "--aws-profile", help="Select a profile from the AWS credentials file"
)
@click.option("--aws-no-sign-requests", is_flag=True, help="Make requests anonymously")
@click.option(
    "--aws-requester-pays", is_flag=True, help="Requester pays data transfer costs"
)
@click.version_option(version=rasterio.__version__, message="%(version)s")
@click.option("--gdal-version", is_eager=True, is_flag=True, callback=gdal_version_cb)
@click.option("--show-versions", help="Show dependency versions", is_eager=True, is_flag=True, callback=show_versions_cb)
@click.pass_context
def main_group(
    ctx,
    verbose,
    quiet,
    aws_profile,
    aws_no_sign_requests,
    aws_requester_pays,
    gdal_version,
    show_versions,
):
    """Rasterio command line interface.
    """
    verbosity = verbose - quiet
    configure_logging(verbosity)
    ctx.obj = {}
    ctx.obj["verbosity"] = verbosity
    ctx.obj["aws_profile"] = aws_profile
    envopts = {"CPL_DEBUG": (verbosity > 2)}
    if aws_profile or aws_no_sign_requests or aws_requester_pays:
        ctx.obj["env"] = rasterio.Env(
            session=AWSSession(
                profile_name=aws_profile,
                aws_unsigned=aws_no_sign_requests,
                requester_pays=aws_requester_pays,
            ), **envopts)
    else:
        ctx.obj["env"] = rasterio.Env(**envopts)<|MERGE_RESOLUTION|>--- conflicted
+++ resolved
@@ -43,10 +43,6 @@
 else:
     from importlib.metadata import entry_points
 
-<<<<<<< HEAD
-=======
-from . import options
->>>>>>> ee8e35ea
 import rasterio
 from rasterio.session import AWSSession
 
@@ -74,11 +70,7 @@
 @with_plugins(
     itertools.chain(
         entry_points(group="rasterio.rio_commands"),
-<<<<<<< HEAD
         entry_points(group="rasterio.rio_plugins"),
-=======
-        entry_points(group="rasterio.rio_plugins")
->>>>>>> ee8e35ea
     )
 )
 @click.group()
